--- conflicted
+++ resolved
@@ -136,22 +136,6 @@
         
 #         ps_scene_data = context.scene.get("ps_scene_data", None)
         
-<<<<<<< HEAD
-        ps_object = None
-        obj = context.active_object
-        match obj.type:
-            case 'EMPTY':
-                if obj.parent and obj.parent.type == 'MESH' and hasattr(obj.parent.active_material, 'ps_mat_data'):
-                    ps_object = obj.parent
-            case 'MESH':
-                ps_object = obj
-            case 'GREASEPENCIL':
-                if is_newer_than(4,3,0):
-                    ps_object = obj
-            case _:
-                obj = None
-                ps_object = None
-=======
         # ps_object = None
         # obj = context.active_object
         # match obj.type:
@@ -166,7 +150,6 @@
         #     case _:
         #         obj = None
         #         ps_object = None
->>>>>>> cefce6a9
 
 #         mat = ps_object.active_material if ps_object else None
         

import bpy
from bpy.types import Context, Node, NodeTree, Image, ImagePreview
from typing import List
from mathutils import Vector
from typing import List, Tuple
icons = bpy.types.UILayout.bl_rna.functions["prop"].parameters["icon"].enum_items.keys(
)


def icon_parser(icon: str, default="NONE") -> str:
    if icon in icons:
        return icon
    return default


def is_online():
    return not bpy.app.version >= (4, 2, 0) or bpy.app.online_access


def is_newer_than(major, minor=0, patch=0):
    return bpy.app.version >= (major, minor, patch)


def import_legacy_updater():
    try:
        from . import addon_updater_ops
        return addon_updater_ops
    except ImportError:
        return None


def redraw_panel(self, context: Context):
    # Force the UI to update
    if context.area:
        context.area.tag_redraw()


def map_range(num, inMin, inMax, outMin, outMax):
    return outMin + (float(num - inMin) / float(inMax - inMin) * (outMax - outMin))


# Fixes UnicodeDecodeError bug
STRING_CACHE = {}


def intern_enum_items(items):
    def intern_string(s):
        if not isinstance(s, str):
            return s
        global STRING_CACHE
        if s not in STRING_CACHE:
            STRING_CACHE[s] = s
        return STRING_CACHE[s]
    return [tuple(intern_string(s) for s in item) for item in items]


class NodeOrganizer:
    created_nodes_names: List[str]

    def __init__(self, material: bpy.types.Material):
        self.node_tree = material.node_tree
        self.nodes = self.node_tree.nodes
        self.links = self.node_tree.links
        self.rightmost = max(
            self.nodes, key=lambda node: node.location.x).location
        self.created_nodes_names = []

    def value_set(self, obj, path, value):
        if '.' in path:
            path_prop, path_attr = path.rsplit('.', 1)
            prop = obj.path_resolve(path_prop)
        else:
            prop = obj
            path_attr = path
        setattr(prop, path_attr, value)

    def create_node(self, node_type, attrs = {}):
        node = self.nodes.new(node_type)
        for attr in attrs:
            self.value_set(node, attr, attrs[attr])
        self.created_nodes_names.append(node.name)
        return node

    def create_link(self, from_node_name: str, to_node_name: str, from_socket_name, to_socket_name):
        output_node = self.nodes[from_node_name]
        input_node = self.nodes[to_node_name]
        self.links.new(input_node.inputs[to_socket_name],
                       output_node.outputs[from_socket_name])

    def move_nodes_offset(self, offset: Vector):
        created_nodes = [self.nodes[name] for name in self.created_nodes_names]
        for node in created_nodes:
            if node.type != 'FRAME':
                node.location += offset

    def move_nodes_to_end(self):
        created_nodes = [self.nodes[name] for name in self.created_nodes_names]
        created_nodes_leftmost = min(
            created_nodes, key=lambda node: node.location.x).location
        offset = self.rightmost - created_nodes_leftmost + Vector((200, 0))
        self.move_nodes_offset(offset)


def get_object_uv_maps(self, context: Context):
    items = [
        (uv_map.name, uv_map.name, "") for uv_map in context.active_object.data.uv_layers
    ]
    return intern_enum_items(items)


def find_keymap(keymap_name):
    wm = bpy.context.window_manager
    kc = wm.keyconfigs.addon
    if kc:
        for km in kc.keymaps:
            if km:
                kmi = km.keymap_items.get(keymap_name)
                if kmi:
                    return kmi
    return None


def get_event_icons(kmi):
    """Return a list of icons for a keymap item, including modifiers

    Args:
        kmi: KeyMapItem object

    Returns:
        list: List of Blender icon identifiers
    """
    # Create a list to store all icons
    icons = []

    # Add modifier icons first (in standard order)
    if kmi.ctrl:
        icons.append('EVENT_CTRL')
    if kmi.alt:
        icons.append('EVENT_ALT')
    if kmi.shift:
        icons.append('EVENT_SHIFT')
    if kmi.oskey:
        icons.append('EVENT_OS')

    # Dictionary mapping key types to icons
    key_icons = {
        # Mouse
        'LEFTMOUSE': 'MOUSE_LMB',
        'RIGHTMOUSE': 'MOUSE_RMB',
        'MIDDLEMOUSE': 'MOUSE_MMB',
        'WHEELUPMOUSE': 'MOUSE_LMB_DRAG',
        'WHEELDOWNMOUSE': 'MOUSE_LMB_DRAG',

        # Special keys
        'ESC': 'EVENT_ESC',
        'RET': 'EVENT_RETURN',
        'SPACE': 'EVENT_SPACEKEY',
        'TAB': 'EVENT_TAB',
        'DEL': 'EVENT_DELETEKEY',
        'BACK_SPACE': 'EVENT_BACKSPACEKEY',
        'COMMA': 'EVENT_COMMA',
        'PERIOD': 'EVENT_PERIOD',
        'SEMI_COLON': 'EVENT_SEMI_COLON',
        'QUOTE': 'EVENT_QUOTE',

        # Numbers
        '0': 'EVENT_0',
        '1': 'EVENT_1',
        '2': 'EVENT_2',
        '3': 'EVENT_3',
        '4': 'EVENT_4',
        '5': 'EVENT_5',
        '6': 'EVENT_6',
        '7': 'EVENT_7',
        '8': 'EVENT_8',
        '9': 'EVENT_9',

        # Letters
        'A': 'EVENT_A',
        'B': 'EVENT_B',
        'C': 'EVENT_C',
        'D': 'EVENT_D',
        'E': 'EVENT_E',
        'F': 'EVENT_F',
        'G': 'EVENT_G',
        'H': 'EVENT_H',
        'I': 'EVENT_I',
        'J': 'EVENT_J',
        'K': 'EVENT_K',
        'L': 'EVENT_L',
        'M': 'EVENT_M',
        'N': 'EVENT_N',
        'O': 'EVENT_O',
        'P': 'EVENT_P',
        'Q': 'EVENT_Q',
        'R': 'EVENT_R',
        'S': 'EVENT_S',
        'T': 'EVENT_T',
        'U': 'EVENT_U',
        'V': 'EVENT_V',
        'W': 'EVENT_W',
        'X': 'EVENT_X',
        'Y': 'EVENT_Y',
        'Z': 'EVENT_Z',

        # Function keys
        'F1': 'EVENT_F1',
        'F2': 'EVENT_F2',
        'F3': 'EVENT_F3',
        'F4': 'EVENT_F4',
        'F5': 'EVENT_F5',
        'F6': 'EVENT_F6',
        'F7': 'EVENT_F7',
        'F8': 'EVENT_F8',
        'F9': 'EVENT_F9',
        'F10': 'EVENT_F10',
        'F11': 'EVENT_F11',
        'F12': 'EVENT_F12',

        # Arrows
        'LEFT_ARROW': 'EVENT_LEFT_ARROW',
        'RIGHT_ARROW': 'EVENT_RIGHT_ARROW',
        'UP_ARROW': 'EVENT_UP_ARROW',
        'DOWN_ARROW': 'EVENT_DOWN_ARROW',

        # Numpad
        'NUMPAD_0': 'EVENT_0',
        'NUMPAD_1': 'EVENT_1',
        'NUMPAD_2': 'EVENT_2',
        'NUMPAD_3': 'EVENT_3',
        'NUMPAD_4': 'EVENT_4',
        'NUMPAD_5': 'EVENT_5',
        'NUMPAD_6': 'EVENT_6',
        'NUMPAD_7': 'EVENT_7',
        'NUMPAD_8': 'EVENT_8',
        'NUMPAD_9': 'EVENT_9',
        'NUMPAD_PLUS': 'EVENT_PLUS',
        'NUMPAD_MINUS': 'EVENT_MINUS',
        'NUMPAD_ASTERIX': 'EVENT_ASTERISK',
        'NUMPAD_SLASH': 'EVENT_SLASH',
        'NUMPAD_PERIOD': 'EVENT_PERIOD',
        'NUMPAD_ENTER': 'EVENT_RETURN',
    }

    # Add the key icon if it exists in our mapping
    if kmi.type in key_icons:
        icons.append(key_icons[kmi.type])
    else:
        # Fall back to a generic keyboard icon for unknown keys
        icons.append('KEYINGSET')

    return icons


def get_connected_nodes(output_node: Node) -> List[Tuple[Node, int]]:
    """
    Gets all nodes connected to the given output_node with their search depth,
    maintaining the order in which they were found and removing duplicates.

    Args:
        output_node: The output node.

    Returns:
        A list of tuples (Node, depth), preserving the order of discovery and removing duplicates.
    """
    nodes = []
    visited = set()  # Track visited nodes to avoid duplicates

    def traverse(node: Node, depth: int = 0):
        if node not in visited:  # Check if the node has been visited
            visited.add(node)  # Add the node to the visited set
            if not node.mute:
                nodes.append((node, depth))
                if hasattr(node, 'node_tree') and node.node_tree:
                    for sub_node in node.node_tree.nodes:
                        traverse(sub_node, depth + 1)
            for input in node.inputs:
                for link in input.links:
                    traverse(link.from_node, depth)

    traverse(output_node)
    return nodes


def get_active_material_output(node_tree: NodeTree) -> Node:
    """Get the active material output node

    Args:
        node_tree (bpy.types.NodeTree): The node tree to check

    Returns:
        bpy.types.Node: The active material output node
    """
    for node in node_tree.nodes:
        if node.bl_idname == "ShaderNodeOutputMaterial" and node.is_active_output:
            return node
    return None


<<<<<<< HEAD
def is_image_painted(image: Image | ImagePreview) -> bool:
    """Check if the image is painted

    Args:
        image (bpy.types.Image): The image to check

    Returns:
        bool: True if the image is painted, False otherwise
    """
    if not image:
        return False
    if isinstance(image, Image):
        return image.pixels and len(image.pixels) > 0 and any(image.pixels)
    elif isinstance(image, ImagePreview):
        # print("ImagePreview", image.image_pixels, image.image_size[0], image.image_size[1], len(list(image.icon_pixels)[3::4]))
        return any([pixel > 0 for pixel in list(image.image_pixels_float)[3::4]])
    return False
=======
def get_unified_settings(context: Context, unified_name=None):
    ups = context.tool_settings.unified_paint_settings
    tool_settings = context.tool_settings.image_paint
    brush = tool_settings.brush
    prop_owner = brush
    if unified_name and getattr(ups, unified_name):
        prop_owner = ups
    return prop_owner
>>>>>>> 8fd41e36
<|MERGE_RESOLUTION|>--- conflicted
+++ resolved
@@ -297,7 +297,6 @@
     return None
 
 
-<<<<<<< HEAD
 def is_image_painted(image: Image | ImagePreview) -> bool:
     """Check if the image is painted
 
@@ -315,7 +314,7 @@
         # print("ImagePreview", image.image_pixels, image.image_size[0], image.image_size[1], len(list(image.icon_pixels)[3::4]))
         return any([pixel > 0 for pixel in list(image.image_pixels_float)[3::4]])
     return False
-=======
+
 def get_unified_settings(context: Context, unified_name=None):
     ups = context.tool_settings.unified_paint_settings
     tool_settings = context.tool_settings.image_paint
@@ -323,5 +322,4 @@
     prop_owner = brush
     if unified_name and getattr(ups, unified_name):
         prop_owner = ups
-    return prop_owner
->>>>>>> 8fd41e36
+    return prop_owner
--- conflicted
+++ resolved
@@ -71,11 +71,7 @@
     "properties",
     "operators_layers",
     "operators_utils",
-<<<<<<< HEAD
     "operators_bake",
-    "properties",
-=======
->>>>>>> 6f5f40d3
     "panels",
     "test_combining_images",
     # "node_organizer",

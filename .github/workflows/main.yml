--- conflicted
+++ resolved
@@ -23,12 +23,7 @@
             - name: Extract version from __init__.py
               id: extract_version
               run: |
-<<<<<<< HEAD
-                  VERSION=$(grep -oP '(?<=["'\'']version["'\'']:\s*\()\d+,\s*\d+,\s*\d+(?=\))' path/to/__init__.py)
-=======
-                  # Extract the version tuple from __init__.py
-                  VERSION=$(grep -oP '(?<=version = )\(.*?\)' __init__.py | tr -d '(), ' | tr '\n' '.')
->>>>>>> 1ade5163
+                  VERSION=$(grep -oP '(?<=["'\'']version["'\'']:\s*\()\d+,\s*\d+,\s*\d+(?=\))' __init__.py)
                   if [[ -z "$VERSION" ]]; then
                     echo "Error: Version could not be extracted from __init__.py"
                     exit 1

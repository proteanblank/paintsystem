import bpy
from bpy.utils import register_classes_factory
from bpy.types import Panel, Menu, UIList
from .common import (
    PSContextMixin,
    get_icon,
    scale_content,
    check_group_multiuser
)

from ..paintsystem.data import LegacyPaintSystemContextParser

creators = [
    ("Tawan Sunflower", "https://x.com/himawari_hito"),
    ("@blastframe", "https://github.com/blastframe"),
    ("Pink.Ninjaa", "https://pinkninjaa.net/"),
    ("Zoomy Toons", "https://www.youtube.com/channel/UCNCKsXWIBFoWH6cMzeHmkhA")
]

class MAT_PT_Support(PSContextMixin, Panel):
    bl_idname = 'MAT_PT_Support'
    bl_space_type = "VIEW_3D"
    bl_region_type = "UI"
    bl_label = "Support"
    bl_ui_units_x = 10

    def draw(self, context):
        layout = self.layout
        layout.label(text="Addon created by:")
        for creator in creators:
            layout.operator('wm.url_open', text=creator[0],
                            icon='URL').url = creator[1]
        layout.separator()
        layout.operator('wm.url_open', text="Support us!",
                        icon='FUND', depress=True).url = "https://tawansunflower.gumroad.com/l/paint_system"

class MAT_MT_PaintSystemMaterialSelectMenu(PSContextMixin, Menu):
    bl_label = "Material Select Menu"
    bl_idname = "MAT_MT_PaintSystemMaterialSelectMenu"

    def draw(self, context):
        layout = self.layout
        ps_ctx = self.parse_context(context)
        ob = ps_ctx.ps_object
        for idx, material_slot in enumerate(ob.material_slots):
            is_selected = ob.active_material_index == idx
            mat = material_slot.material is not None
            if mat and hasattr(mat, "paint_system") and mat.paint_system.groups:
                op = layout.operator("paint_system.select_material_index", text=material_slot.material.name if mat else "Empty Material", icon="MATERIAL" if mat else "MESH_CIRCLE", depress=is_selected)
            else:
                op = layout.operator("paint_system.select_material_index", text=material_slot.material.name if mat else "Empty Material", icon="MATERIAL" if mat else "MESH_CIRCLE", depress=is_selected)
            op.index = idx


# class MAT_MT_PaintsystemTemplateSelectMenu(PSContextMixin, Menu):
#     bl_label = "Template Select Menu"
#     bl_idname = "MAT_MT_PaintsystemTemplateSelectMenu"
    
#     def draw(self, context):
#         layout = self.layout
#         ps_ctx = self.parse_context(context)
#         for template in TEMPLATE_ENUM:
#             op = layout.operator("paint_system.new_group", text=template[0], icon=template[3])
#             op.template = template[0]

class MATERIAL_UL_PaintSystemGroups(PSContextMixin, UIList):
    bl_idname = "MATERIAL_UL_PaintSystemGroups"
    bl_label = "Paint System Groups"
    
    def draw_item(self, context, layout, data, item, icon, active_data, active_property, index):
        layout.prop(item, "name", text="", emboss=False)


class MAT_PT_PaintSystemGroups(PSContextMixin, Panel):
    bl_idname = "MAT_PT_PaintSystemGroups"
    bl_label = "Groups"
    bl_space_type = "VIEW_3D"
    bl_region_type = "UI"
    # bl_category = 'Paint System'
    # bl_parent_id = 'MAT_PT_LayerSettings'
    # bl_options = {'DEFAULT_CLOSED'}
    bl_ui_units_x = 12

    def draw(self, context):
        ps_ctx = self.parse_context(context)
        layout = self.layout
        layout.label(text="Groups")
        scale_content(context, layout)
        layout.template_list("MATERIAL_UL_PaintSystemGroups", "", ps_ctx.ps_mat_data, "groups", ps_ctx.ps_mat_data, "active_index")


class MAT_PT_PaintSystemMaterialSettings(PSContextMixin, Panel):
    bl_idname = "MAT_PT_PaintSystemMaterialSettings"
    bl_label = "Material Settings"
    bl_space_type = "VIEW_3D"
    bl_region_type = "UI"
    bl_ui_units_x = 12
    
    def draw(self, context):
        ps_ctx = self.parse_context(context)
        mat = ps_ctx.active_material
        layout = self.layout
        layout.use_property_split = True
        layout.use_property_decorate = False
        layout.prop(mat, "surface_render_method", text="Render Method")
        if mat:
            if ps_ctx.ps_mat_data and ps_ctx.ps_mat_data.groups:
                box = layout.box()
                box.label(text=f"Paint System Groups:", icon_value=get_icon("sunflower"))
                row = box.row(align=True)
                scale_content(context, row, 1.2, 1.2)
                row.popover("MAT_PT_PaintSystemGroups", text=ps_ctx.active_group.name, icon="NODETREE")
                row.operator("paint_system.new_group", icon='ADD', text="")
                row.operator("paint_system.delete_group", icon='REMOVE', text="")

class MAT_PT_PaintSystemMainPanel(PSContextMixin, Panel):
    bl_idname = 'MAT_PT_PaintSystemMainPanel'
    bl_space_type = "VIEW_3D"
    bl_region_type = "UI"
    bl_label = "Paint System"
    bl_category = 'Paint System'
    
    def draw_header_preset(self, context):
        layout = self.layout
        layout.popover("MAT_PT_Support", icon="FUND", text="Wah!")
    
    @classmethod
    def poll(cls, context):
        ps_ctx = cls.parse_context(context)
        return ps_ctx.ps_object is not None
    
    def draw_header(self, context):
        layout = self.layout
        layout.label(icon_value=get_icon("sunflower"))

    def draw(self, context):
        layout = self.layout
        layout.use_property_split = True
        layout.use_property_decorate = False
        legacy_ps_ctx = LegacyPaintSystemContextParser(context)
        legacy_material_settings = legacy_ps_ctx.get_material_settings()
        if legacy_material_settings and legacy_material_settings.groups:
            box = layout.box()
            box.alert = True
            scale_content(context, box, 1.5, 1.5)
            col = box.column()
            col.label(text="Legacy Paint System Detected", icon="ERROR")
            col.operator("paint_system.update_paint_system_data", text="Update Paint System Data")
            
            return
        ps_ctx = self.parse_context(context)
        ob = ps_ctx.ps_object
        if ob.type != 'MESH':
            return
        mat = ps_ctx.active_material
        groups = ps_ctx.ps_mat_data.groups if mat else []
        if any([ob.material_slots[i].material for i in range(len(ob.material_slots))]):
            col = layout.column(align=True)
            row = col.row(align=True)
            scale_content(context, row, 1.5, 1.2)
            row.menu("MAT_MT_PaintSystemMaterialSelectMenu", text="" if ob.active_material else "Empty Material", icon="MATERIAL" if ob.active_material else "MESH_CIRCLE")
            if mat:
                row.prop(mat, "name", text="")
            
            # row.operator("object.material_slot_add", icon='ADD', text="")
<<<<<<< HEAD
            if mat:
                row.popover("MAT_PT_PaintSystemMaterialSettings", text="", icon="PREFERENCES")
=======
            ops_row = row.row(align=True)
            if groups:
                ops_row.operator("paint_system.new_group", icon='ADD', text="")
            ops_row.operator("paint_system.delete_group", icon='REMOVE', text="")
            if ob.mode == 'EDIT':
                row = layout.row(align=True)
                row.operator("object.material_slot_assign", text="Assign")
                row.operator("object.material_slot_select", text="Select")
                row.operator("object.material_slot_deselect", text="Deselect")
            if mat:
                layout.prop(mat, "surface_render_method", text="Render Method", icon="RENDER_RESULT")
>>>>>>> c8eb613d
        
            
        
        if ps_ctx.active_group and check_group_multiuser(ps_ctx.active_group.node_tree):
            # Show a warning
            box = layout.box()
            box.alert = True
            box.label(text="Duplicated Paint System Data", icon="ERROR")
            row = box.row(align=True)
            scale_content(context, row, 1.5, 1.5)
            row.operator("paint_system.duplicate_paint_system_data", text="Fix Data Duplication")
            return

        if not ps_ctx.active_group:
            row = layout.row()
            row.scale_x = 2
            row.scale_y = 2
            row.operator("paint_system.new_group", text="Add Paint System", icon="ADD")
            return
        # layout.label(text="Welcome to the Paint System!")
        # layout.operator("paint_system.new_image_layer", text="Create New Image Layer")


classes = (
    MAT_PT_Support,
    MAT_PT_PaintSystemMaterialSettings,
    MATERIAL_UL_PaintSystemGroups,
    MAT_MT_PaintSystemMaterialSelectMenu,
    MAT_PT_PaintSystemMainPanel,
    MAT_PT_PaintSystemGroups,
)

register, unregister = register_classes_factory(classes)<|MERGE_RESOLUTION|>--- conflicted
+++ resolved
@@ -163,22 +163,8 @@
                 row.prop(mat, "name", text="")
             
             # row.operator("object.material_slot_add", icon='ADD', text="")
-<<<<<<< HEAD
             if mat:
                 row.popover("MAT_PT_PaintSystemMaterialSettings", text="", icon="PREFERENCES")
-=======
-            ops_row = row.row(align=True)
-            if groups:
-                ops_row.operator("paint_system.new_group", icon='ADD', text="")
-            ops_row.operator("paint_system.delete_group", icon='REMOVE', text="")
-            if ob.mode == 'EDIT':
-                row = layout.row(align=True)
-                row.operator("object.material_slot_assign", text="Assign")
-                row.operator("object.material_slot_select", text="Select")
-                row.operator("object.material_slot_deselect", text="Deselect")
-            if mat:
-                layout.prop(mat, "surface_render_method", text="Render Method", icon="RENDER_RESULT")
->>>>>>> c8eb613d
         
             
         

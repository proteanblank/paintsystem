--- conflicted
+++ resolved
@@ -48,11 +48,7 @@
     
     @classmethod
     def poll(cls, context):
-<<<<<<< HEAD
-        ps_ctx = cls.ensure_context(context)
-=======
         ps_ctx = cls.parse_context(context)
->>>>>>> cefce6a9
         return ps_ctx.ps_object is not None
     
     def draw_header(self, context):

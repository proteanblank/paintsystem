import bpy
from bpy.types import Panel
from bpy.utils import register_classes_factory
<<<<<<< HEAD

from .common import PSContextMixin, get_event_icons, find_keymap, find_keymap_by_name, scale_content
from ..utils.version import is_newer_than
from ..utils.unified_brushes import get_unified_settings
=======
# from ..utils.unified_brushes import get_unified_settings, paint_settings
from .common import PSContextMixin, get_event_icons, find_keymap, find_keymap_by_name, scale_content
from ..utils.version import is_newer_than
>>>>>>> cefce6a9

from bl_ui.properties_paint_common import (
    UnifiedPaintPanel,
    brush_settings,
    draw_color_settings,
)

class MAT_PT_BrushTooltips(Panel):
    bl_label = "Brush Tooltips"
    bl_description = "Brush Tooltips"
    bl_idname = "MAT_PT_BrushTooltips"
    bl_space_type = "VIEW_3D"
    bl_region_type = "UI"
    bl_ui_units_x = 8

    def draw_shortcut(self, layout, kmi, text):
        row = layout.row(align=True)
        icons = get_event_icons(kmi)
        for idx, icon in enumerate(icons):
            row.label(icon=icon, text=text if idx == len(icons)-1 else "")

    def draw(self, context):
        layout = self.layout
        # split = layout.split(factor=0.1)
        col = layout.column()
        kmi = find_keymap("paint_system.toggle_brush_erase_alpha")
        self.draw_shortcut(col, kmi, "Toggle Erase Alpha")
        kmi = find_keymap("paint_system.color_sampler")
        self.draw_shortcut(col, kmi, "Eyedropper")
        # kmi = find_keymap("object.transfer_mode")
        # self.draw_shortcut(col, kmi, "Switch Object")
        kmi = find_keymap_by_name("Radial Control")
        if kmi:
            self.draw_shortcut(col, kmi, "Scale Brush Size")
        # col.label(text="Scale Brush Size", icon='EVENT_F')
        layout.separator()
        layout.operator('paint_system.open_paint_system_preferences', text="Preferences", icon='PREFERENCES')
        layout.operator('wm.url_open', text="Suggest more!",
                        icon='URL').url = "https://github.com/natapol2547/paintsystem/issues"
        # layout.operator("paint_system.disable_tool_tips",
        #                 text="Disable Tooltips", icon='CANCEL')

class MAT_PT_Brush(PSContextMixin, Panel, UnifiedPaintPanel):
    bl_idname = 'MAT_PT_Brush'
    bl_space_type = "VIEW_3D"
    bl_region_type = "UI"
    bl_label = "Brush"
    bl_category = 'Paint System'
    bl_parent_id = 'MAT_PT_PaintSystemMainPanel'
    bl_options = {'DEFAULT_CLOSED'}

    @classmethod
    def poll(cls, context):
        mode = cls.get_brush_mode(context)
        return mode in ['PAINT_TEXTURE', 'PAINT_GREASE_PENCIL', 'VERTEX_GREASE_PENCIL', 'WEIGHT_GREASE_PENCIL', 'SCULPT_GREASE_PENCIL']

    def draw_header(self, context):
        layout = self.layout
        layout.label(icon="BRUSHES_ALL")

    def draw_header_preset(self, context):
        layout = self.layout
<<<<<<< HEAD
        ps_ctx = self.ensure_context(context)
=======
        ps_ctx = self.parse_context(context)
>>>>>>> cefce6a9
        settings = self.paint_settings(context)
        brush = settings.brush
        obj = ps_ctx.ps_object
        row = layout.row()
        match obj.type:
            case 'GREASEPENCIL':
                row.label(text="Grease Pencil", icon="GREASEPENCIL")
            case 'MESH':
                self.prop_unified(row, context, brush, "size",
                    "use_unified_size", icon="WORLD", text="Size", slider=True, header=True)
            case _:
                pass
            
    def draw(self, context):
        layout = self.layout
<<<<<<< HEAD
        ps_ctx = self.ensure_context(context)
=======
        ps_ctx = self.parse_context(context)
>>>>>>> cefce6a9
        settings = self.paint_settings(context)
        brush = settings.brush
        mode = self.get_brush_mode(context)
        # Check blender version
        if not is_newer_than(4, 3):
            layout.template_ID_preview(settings, "brush",
                                       new="brush.add", rows=3, cols=8, hide_buttons=False)
        box = layout.box()
        row = box.row()
        row.label(text="Settings:", icon="SETTINGS")
        if ps_ctx.ps_settings.show_tooltips:
            row.popover(
                panel="MAT_PT_BrushTooltips",
                text='Shortcuts!',
                icon='INFO_LARGE'
            )
        col = box.column(align=True)
        scale_content(context, col, scale_x=1, scale_y=1.2)
        brush_settings(col, context, brush, popover=self.is_popover)
        
        brush_imported = False
        for brush in bpy.data.brushes:
            if brush.name.startswith("PS_"):
                brush_imported = True
                break
        if not brush_imported:
            layout.operator("paint_system.add_preset_brushes",
                            text="Add Preset Brushes", icon="IMPORT")

class MAT_PT_BrushAdvanced(PSContextMixin, Panel):
    bl_idname = 'MAT_PT_BrushAdvanced'
    bl_space_type = "VIEW_3D"
    bl_region_type = "UI"
    bl_label = "Advacnced Settings"
    bl_category = 'Paint System'
    bl_parent_id = 'MAT_PT_Brush'
    bl_options = {'DEFAULT_CLOSED'}
    
    @classmethod
    def poll(cls, context):
<<<<<<< HEAD
        ps_ctx = cls.ensure_context(context)
=======
        ps_ctx = cls.parse_context(context)
>>>>>>> cefce6a9
        return ps_ctx.ps_object.type == 'MESH'

    def draw(self, context):
        layout = self.layout
        ps_ctx = self.parse_context(context)
        image_paint = context.tool_settings.image_paint
        layout.prop(image_paint, "use_occlude", text="Occlude Faces")
        layout.prop(image_paint, "use_backface_culling", text="Backface Culling")
        
        layout.prop(image_paint, "use_normal_falloff", text="Normal Falloff")
        col = layout.column(align=True)
        col.use_property_split = True
        col.use_property_decorate = False
        col.prop(image_paint, "normal_angle", text="Angle")
        layout.prop(ps_ctx.ps_settings, "allow_image_overwrite",
                 text="Auto Image Select", icon='FILE_IMAGE')


class MAT_PT_BrushColor(PSContextMixin, Panel, UnifiedPaintPanel):
    bl_idname = 'MAT_PT_BrushColor'
    bl_space_type = "VIEW_3D"
    bl_region_type = "UI"
    bl_label = "Color"
    bl_category = 'Paint System'
    bl_parent_id = 'MAT_PT_PaintSystemMainPanel'
    # bl_options = {'DEFAULT_CLOSED'}

    @classmethod
    def poll(cls, context):
<<<<<<< HEAD
        ps_ctx = cls.ensure_context(context)
=======
        ps_ctx = cls.parse_context(context)
>>>>>>> cefce6a9
        settings = cls.paint_settings(context)
        if not settings:
            return False
        brush = settings.brush
        if ps_ctx.ps_object is None or brush is None:
            return False

        if ps_ctx.ps_object.type == 'MESH':
            if context.image_paint_object:
                capabilities = brush.image_paint_capabilities
                return capabilities.has_color
        elif ps_ctx.ps_object.type == 'GREASEPENCIL':
            from bl_ui.space_toolsystem_common import ToolSelectPanelHelper
            tool = ToolSelectPanelHelper.tool_active_from_context(context)
            if tool and tool.idname in {"builtin.cutter", "builtin.eyedropper", "builtin.interpolate"}:
                return False
            if brush.gpencil_tool == 'TINT':
                return True
            if brush.gpencil_tool not in {'DRAW', 'FILL'}:
                return False
            return True
        return False

    def draw_header(self, context):
        layout = self.layout
        layout.label(icon="COLOR")

    def draw_header_preset(self, context):
        layout = self.layout
        settings = self.paint_settings(context)
        brush = settings.brush
        self.prop_unified_color(layout, context, brush, "color", text="")

    def draw(self, context):
        layout = self.layout
<<<<<<< HEAD
        ps_ctx = self.ensure_context(context)
=======
        ps_ctx = self.parse_context(context)
>>>>>>> cefce6a9
        col = layout.column()
        settings = self.paint_settings(context)
        brush = settings.brush
        if ps_ctx.ps_object.type == 'MESH':
            row = col.row(align=True)
            row.scale_y = 1.2
            row.prop(context.preferences.view, "color_picker_type", text="")
            draw_color_settings(context, col, brush)
        if ps_ctx.ps_object.type == 'GREASEPENCIL':
            row = col.row()
            row.prop(settings, "color_mode", expand=True)
            use_unified_paint = (context.object.mode != 'PAINT_GREASE_PENCIL')
            ups = context.tool_settings.unified_paint_settings
            prop_owner = ups if use_unified_paint and ups.use_unified_color else brush
            enable_color_picker = settings.color_mode == 'VERTEXCOLOR'
            gp_settings = brush.gpencil_settings
            if not enable_color_picker:
                ma = ps_ctx.ps_object.active_material
                icon_id = 0
                txt_ma = ""
                if ma:
                    ma.id_data.preview_ensure()
                    if ma.id_data.preview:
                        icon_id = ma.id_data.preview.icon_id
                        txt_ma = ma.name
                        maxw = 25
                        if len(txt_ma) > maxw:
                            txt_ma = txt_ma[:maxw - 5] + '..' + txt_ma[-3:]
                col.popover(
                    panel="TOPBAR_PT_grease_pencil_materials",
                    text=txt_ma,
                    icon_value=icon_id,
                )
                return
            # This panel is only used for Draw mode, which does not use unified paint settings.
            row = col.row(align=True)
            row.scale_y = 1.2
            row.prop(context.preferences.view, "color_picker_type", text="")
            col.template_color_picker(prop_owner, "color", value_slider=True)

            sub_row = col.row(align=True)
            if use_unified_paint:
                self.prop_unified_color(sub_row, context, brush, "color", text="")
                self.prop_unified_color(sub_row, context, brush, "secondary_color", text="")
            else:
                sub_row.prop(brush, "color", text="")
                sub_row.prop(brush, "secondary_color", text="")

            sub_row.operator("paint.brush_colors_flip", icon='FILE_REFRESH', text="")

classes = (
    MAT_PT_BrushTooltips,
    MAT_PT_Brush,
    MAT_PT_BrushAdvanced,
    MAT_PT_BrushColor,
)

register, unregister = register_classes_factory(classes)<|MERGE_RESOLUTION|>--- conflicted
+++ resolved
@@ -1,16 +1,9 @@
 import bpy
 from bpy.types import Panel
 from bpy.utils import register_classes_factory
-<<<<<<< HEAD
 
 from .common import PSContextMixin, get_event_icons, find_keymap, find_keymap_by_name, scale_content
 from ..utils.version import is_newer_than
-from ..utils.unified_brushes import get_unified_settings
-=======
-# from ..utils.unified_brushes import get_unified_settings, paint_settings
-from .common import PSContextMixin, get_event_icons, find_keymap, find_keymap_by_name, scale_content
-from ..utils.version import is_newer_than
->>>>>>> cefce6a9
 
 from bl_ui.properties_paint_common import (
     UnifiedPaintPanel,
@@ -73,11 +66,7 @@
 
     def draw_header_preset(self, context):
         layout = self.layout
-<<<<<<< HEAD
-        ps_ctx = self.ensure_context(context)
-=======
-        ps_ctx = self.parse_context(context)
->>>>>>> cefce6a9
+        ps_ctx = self.parse_context(context)
         settings = self.paint_settings(context)
         brush = settings.brush
         obj = ps_ctx.ps_object
@@ -93,11 +82,7 @@
             
     def draw(self, context):
         layout = self.layout
-<<<<<<< HEAD
-        ps_ctx = self.ensure_context(context)
-=======
-        ps_ctx = self.parse_context(context)
->>>>>>> cefce6a9
+        ps_ctx = self.parse_context(context)
         settings = self.paint_settings(context)
         brush = settings.brush
         mode = self.get_brush_mode(context)
@@ -138,11 +123,7 @@
     
     @classmethod
     def poll(cls, context):
-<<<<<<< HEAD
-        ps_ctx = cls.ensure_context(context)
-=======
         ps_ctx = cls.parse_context(context)
->>>>>>> cefce6a9
         return ps_ctx.ps_object.type == 'MESH'
 
     def draw(self, context):
@@ -172,11 +153,7 @@
 
     @classmethod
     def poll(cls, context):
-<<<<<<< HEAD
-        ps_ctx = cls.ensure_context(context)
-=======
         ps_ctx = cls.parse_context(context)
->>>>>>> cefce6a9
         settings = cls.paint_settings(context)
         if not settings:
             return False
@@ -212,11 +189,7 @@
 
     def draw(self, context):
         layout = self.layout
-<<<<<<< HEAD
-        ps_ctx = self.ensure_context(context)
-=======
-        ps_ctx = self.parse_context(context)
->>>>>>> cefce6a9
+        ps_ctx = self.parse_context(context)
         col = layout.column()
         settings = self.paint_settings(context)
         brush = settings.brush

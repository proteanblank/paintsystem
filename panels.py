import bpy
from bpy.props import (IntProperty,
                       FloatProperty,
                       BoolProperty,
                       StringProperty,
                       PointerProperty,
                       CollectionProperty,
                       EnumProperty)
from bpy.types import (Panel,
                       Menu,
                       AddonPreferences,
                       Context)
from bpy.utils import register_classes_factory
from .nested_list_manager import BaseNLM_UL_List
from .paint_system import PaintSystem, ADJUSTMENT_ENUM
from . import addon_updater_ops
from .common import is_online, is_newer_than
from .operators_bake import is_bakeable
# from .. import __package__ as base_package

# -------------------------------------------------------------------
# Addon Preferences
# -------------------------------------------------------------------


@addon_updater_ops.make_annotations
class PaintSystemPreferences(AddonPreferences):
    """Demo bare-bones preferences"""
    bl_idname = __package__

    # Addon updater preferences.

    auto_check_update = BoolProperty(
        name="Auto-check for Update",
        description="If enabled, auto-check for updates using an interval",
        default=True if bpy.app.version < (4, 2) else is_online())

    updater_interval_months = IntProperty(
        name='Months',
        description="Number of months between checking for updates",
        default=0,
        min=0)

    updater_interval_days = IntProperty(
        name='Days',
        description="Number of days between checking for updates",
        default=1,
        min=0,
        max=31)

    updater_interval_hours = IntProperty(
        name='Hours',
        description="Number of hours between checking for updates",
        default=0,
        min=0,
        max=23)

    updater_interval_minutes = IntProperty(
        name='Minutes',
        description="Number of minutes between checking for updates",
        default=0,
        min=0,
        max=59)

    show_tooltips = BoolProperty(
        name="Show Tooltips",
        description="Show tooltips in the UI",
        default=True
    )

    use_compact_design = BoolProperty(
        name="Use Compact Design",
        description="Use a more compact design for the UI",
        default=False
    )

    def draw(self, context):
        layout = self.layout

        layout.prop(self, "show_tooltips", text="Show Tooltips")
        layout.prop(self, "use_compact_design", text="Use Compact Design")

        if is_online():
            # Updater draw function, could also pass in col as third arg.
            addon_updater_ops.update_settings_ui(self, context)
        else:
            self.auto_check_update = False
            layout.label(
                text="Please allow online access in user preferences to use the updater")


# -------------------------------------------------------------------
# Group Panels
# -------------------------------------------------------------------


class MAT_PT_PaintSystemGroups(Panel):
    bl_idname = 'MAT_PT_PaintSystemGroups'
    bl_space_type = "VIEW_3D"
    bl_region_type = "UI"
    bl_label = "Paint System"
    bl_category = 'Paint System'

    @classmethod
    def poll(cls, context):
        addon_updater_ops.check_for_update_background()
        return (context.active_object and context.active_object.type == 'MESH' and context.active_object.mode != 'TEXTURE_PAINT') or addon_updater_ops.updater.update_ready

    def draw_header(self, context):
        layout = self.layout
        ps = PaintSystem(context)
        layout.label(icon="KEYTYPE_KEYFRAME_VEC")

    def draw(self, context):
        layout = self.layout

        addon_updater_ops.update_notice_box_ui(self, context)

        ps = PaintSystem(context)
        ob = ps.active_object
        mat = ps.get_active_material()

        # if not mat:
        #     layout.label(text="No active material")
        #     return
        layout.label(text="Selected Material:")
        layout.template_ID(ob, "active_material", new="material.new")

        if not hasattr(mat, "paint_system"):
            layout.operator("paint_system.add_paint_system")
            return
        # Add Group button and selector
        row = layout.row()

        if not ps.preferences.use_compact_design:
            row.scale_y = 2.0
        # row.operator("paint_system.new_group",
        #              text="Add New Group", icon='ADD')

        if len(mat.paint_system.groups) > 0:
            row = layout.row(align=True)
            if not ps.preferences.use_compact_design:
                row.scale_y = 1.5
            # row.scale_x = 1.5
            row.prop(mat.paint_system, "active_group", text="")
            row.operator("paint_system.new_group",
                         text="", icon='ADD')
            row.menu("MAT_MT_PaintSystemGroup", text="", icon='COLLAPSEMENU')
        else:
            row = layout.row(align=True)
            if not ps.preferences.use_compact_design:
                row.scale_y = 1.5
            row.operator("paint_system.new_group",
                         text="Add Group", icon='ADD')


class MAT_MT_PaintSystemGroup(Menu):
    bl_label = "Group Menu"
    bl_idname = "MAT_MT_PaintSystemGroup"

    def draw(self, context):
        layout = self.layout
        layout.operator("paint_system.rename_group",
                        text="Rename Group", icon='GREASEPENCIL')
        layout.operator("paint_system.delete_group",
                        text="Delete Group", icon='TRASH')
# -------------------------------------------------------------------
# Brush Settings Panels
# -------------------------------------------------------------------


def set_active_panel(context: Context, panel_name):
    context.region.active_panel_category = panel_name


def prop_unified(
    layout,
    context,
    brush,
    prop_name,
    unified_name=None,
    pressure_name=None,
    icon='NONE',
    text=None,
    slider=False,
    header=False,
):
    """ Generalized way of adding brush options to the UI,
        along with their pen pressure setting and global toggle, if they exist. """
    row = layout.row(align=True)
    ups = context.tool_settings.unified_paint_settings
    prop_owner = brush
    if unified_name and getattr(ups, unified_name):
        prop_owner = ups

    row.prop(prop_owner, prop_name, icon=icon, text=text, slider=slider)

    if pressure_name:
        row.prop(brush, pressure_name, text="")

    if unified_name and not header:
        # NOTE: We don't draw UnifiedPaintSettings in the header to reduce clutter. D5928#136281
        row.prop(ups, unified_name, text="", icon='BRUSHES_ALL')

    return row


class MAT_PT_Brush(Panel):
    bl_idname = 'MAT_PT_Brush'
    bl_space_type = "VIEW_3D"
    bl_region_type = "UI"
    bl_label = "Brush"
    bl_category = 'Paint System'

    @classmethod
    def poll(cls, context):
        ps = PaintSystem(context)
        obj = ps.active_object
        return hasattr(obj, "mode") and obj.mode == 'TEXTURE_PAINT'

    def draw_header(self, context):
        layout = self.layout
        ps = PaintSystem(context)
        layout.label(icon="BRUSHES_ALL")

    def draw_header_preset(self, context):
        layout = self.layout
        ps = PaintSystem(context)
        if ps.preferences.show_tooltips:
            row = layout.row()
            row.menu("MAT_MT_BrushTooltips",
                     text='View Shortcuts!')

    def draw(self, context):
        layout = self.layout
        ps = PaintSystem(context)
        # row = layout.row()
        # if not ps.preferences.use_compact_design:
        #     row.scale_y = 1.5
        # row.operator("paint_system.set_active_panel",
        #              text="Advanced Settings", icon="PREFERENCES").category = "Tool"

        brush_imported = False
        for brush in bpy.data.brushes:
            if brush.name.startswith("PS_"):
                brush_imported = True
                break
        if not brush_imported:
            layout.operator("paint_system.add_preset_brushes",
                            text="Add Preset Brushes", icon="IMPORT")

        tool_settings = context.tool_settings.image_paint
        # Check blender version
        if not is_newer_than(4, 3):
            layout.template_ID_preview(tool_settings, "brush",
                                       new="brush.add", rows=3, cols=8, hide_buttons=False)
        # else:
        #     col = layout.column(align=True)
        #     shelf_name = "VIEW3D_AST_brush_texture_paint"
        #     brush = tool_settings.brush
        #     display_name = brush.name if brush else None
        #     if display_name and brush.has_unsaved_changes:
        #         display_name = display_name + "*"
        #     preview_icon_id = brush.preview.icon_id if brush and brush.preview else 0
        #     col.template_asset_shelf_popover(
        #         shelf_name,
        #         icon='BRUSH_DATA' if not preview_icon_id else 'NONE',
        #         icon_value=preview_icon_id,
        #     )
        #     if brush:
        #         col.prop(brush, "name", text="")

        box = layout.box()
        row = box.row()
        row.label(text="Settings:", icon="SETTINGS")
        row.operator("paint_system.set_active_panel",
                     text="More", icon="RIGHTARROW").category = "Tool"
        col = box.column(align=True)
        if not ps.preferences.use_compact_design:
            col.scale_y = 1.5
        prop_unified(col, context, brush, "size",
                     "use_unified_strength", icon="WORLD", text="Size", slider=True)
        prop_unified(col, context, brush, "strength",
                     "use_unified_strength", icon="WORLD", text="Strength")
        # row.label(text="Brush Shortcuts")


class MAT_MT_BrushTooltips(Menu):
    bl_label = "Brush Tooltips"
    bl_description = "Brush Tooltips"
    bl_idname = "MAT_MT_BrushTooltips"

    def draw(self, context):
        layout = self.layout
        # split = layout.split(factor=0.1)
        col = layout.column()
        col.label(text="Switch to Eraser", icon='EVENT_E')
        col.label(text="Eyedrop Screen Color", icon='EVENT_I')
        row = col.row(align=True)
        row.label(icon='EVENT_SHIFT', text="")
        row.label(text="Eyedrop Layer Color", icon='EVENT_X')
        col.label(text="Scale Brush Size", icon='EVENT_F')
        layout.separator()
        layout.operator('wm.url_open', text="Suggest more shortcuts on Github!",
                        icon='URL').url = "https://github.com/natapol2547/paintsystem/issues"
        layout.operator("paint_system.disable_tool_tips",
                        text="Disable Tooltips", icon='CANCEL')


class MAT_PT_BrushColor(Panel):
    bl_idname = 'MAT_PT_BrushColor'
    bl_space_type = "VIEW_3D"
    bl_region_type = "UI"
    bl_label = "Color"
    bl_category = 'Paint System'
    bl_options = {'DEFAULT_CLOSED'}

    @classmethod
    def poll(cls, context):
        ps = PaintSystem(context)
        obj = ps.active_object
        return hasattr(obj, "mode") and obj.mode == 'TEXTURE_PAINT'

    def draw_header(self, context):
        layout = self.layout
        ps = PaintSystem(context)
        layout.label(icon="COLOR")

    def draw_header_preset(self, context):
        layout = self.layout
        tool_settings = bpy.context.scene.tool_settings
        unified_settings = tool_settings.unified_paint_settings
        brush_settings = tool_settings.image_paint.brush
        layout.prop(
            unified_settings if unified_settings.use_unified_color else brush_settings, "color", text="", icon='IMAGE_RGB_ALPHA')
        # layout.label(text="", icon="INFO")

    def draw(self, context):
        layout = self.layout
        col = layout.column(align=True)
        row = col.row(align=True)
        row.scale_y = 1.5
        row.prop(context.preferences.view, "color_picker_type", text="")
        tool_settings = bpy.context.scene.tool_settings
        unified_settings = tool_settings.unified_paint_settings
        brush_settings = tool_settings.image_paint.brush
        col.template_color_picker(
            unified_settings if unified_settings.use_unified_color else brush_settings, "color", value_slider=True)


class MAT_PT_BrushSettings(Panel):
    bl_idname = 'MAT_PT_BrushSettings'
    bl_space_type = "VIEW_3D"
    bl_region_type = "UI"
    bl_label = "Settings"
    bl_category = 'Paint System'
    bl_parent_id = 'MAT_PT_Brush'
    bl_options = {'DEFAULT_CLOSED'}

    @classmethod
    def poll(cls, context):
        ps = PaintSystem(context)
        obj = ps.active_object
        return hasattr(obj, "mode") and obj.mode == 'TEXTURE_PAINT'

    def draw(self, context):
        layout = self.layout
        tool_settings = context.tool_settings.image_paint
        brush = tool_settings.brush
        prop_unified(layout, context, brush, "strength",
                     "use_unified_strength", icon="WORLD", text="Strength")
        prop_unified(layout, context, brush, "size",
                     "use_unified_strength", icon="WORLD", text="Size", slider=True)

# -------------------------------------------------------------------
# Layers Panels
# -------------------------------------------------------------------


class MAT_PT_UL_PaintSystemLayerList(BaseNLM_UL_List):
    def draw_item(self, context: Context, layout, data, item, icon, active_data, active_property, index):
        ps = PaintSystem(context)
        active_group = ps.get_active_group()
        flattened = active_group.flatten_hierarchy()
        if index < len(flattened):
            display_item, level = flattened[index]
            row = layout.row(align=True)
            # Check if parent of the current item is enabled
            parent_item = ps.get_active_group().get_item_by_id(
                display_item.parent_id)
            if parent_item and not parent_item.enabled:
                row.enabled = False

            for _ in range(level):
                row.label(icon='BLANK1')
            # if display_item.clip:
            #     row.separator()
            match display_item.type:
                case 'IMAGE':
                    if display_item.image.preview:
                        row.label(
                            icon_value=display_item.image.preview.icon_id)
                    elif not display_item.image.is_dirty:
                        row.label(icon='IMAGE_DATA')
                    else:
                        display_item.image.asset_generate_preview()
                        row.label(icon='BLANK1')
                case 'FOLDER':
                    row.label(icon='FILE_FOLDER')
                case 'SOLID_COLOR':
                    rgb_node = None
                    for node in display_item.node_tree.nodes:
                        if node.name == 'RGB':
                            rgb_node = node
                    if rgb_node:
                        row.prop(
                            rgb_node.outputs[0], "default_value", text="", icon='IMAGE_RGB_ALPHA')
                case 'ADJUSTMENT':
                    row.label(icon='SHADERFX')
            row.prop(display_item, "name", text="", emboss=False)
            if display_item.clip:
                row.label(icon="SELECT_INTERSECT")
            # if display_item.lock_alpha:
            #     row.label(icon="TEXTURE")
            if display_item.lock_layer:
                row.label(icon="VIEW_LOCKED")
            row.prop(display_item, "enabled", text="",
                     icon="HIDE_OFF" if display_item.enabled else "HIDE_ON", emboss=False)
            # row.label(text=f"Order: {display_item.order}")
            self.draw_custom_properties(row, display_item)

    def draw_custom_properties(self, layout, item):
        if hasattr(item, 'custom_int'):
            layout.label(text=str(item.order))

    def get_list_manager(self, context):
        return PaintSystem(context).group


class MAT_MT_LayersSettingsTooltips(Menu):
    bl_label = "Layer Settings Tooltips"
    bl_description = "Layer Settings Tooltips"
    bl_idname = "MAT_MT_LayersSettingsTooltips"

    def draw(self, context):
        layout = self.layout
        layout.label(text="Layer Settings Tips!")
        layout.separator()
        layout.label(text="Clip to Layer Below", icon='SELECT_INTERSECT')
        layout.label(text="Lock Layer Alpha", icon='TEXTURE')
        layout.label(text="Lock Layer Settings", icon='VIEW_LOCKED')
        layout.separator()
        layout.operator('wm.url_open', text="Suggest more settings on Github!",
                        icon='URL').url = "https://github.com/natapol2547/paintsystem/issues"
        layout.operator("paint_system.disable_tool_tips",
                        text="Disable Tooltips", icon='CANCEL')


class MAT_PT_PaintSystemLayers(Panel):
    bl_idname = 'MAT_PT_PaintSystemLayers'
    bl_space_type = "VIEW_3D"
    bl_region_type = "UI"
    bl_label = "Layers"
    bl_category = 'Paint System'
    # bl_parent_id = 'MAT_PT_PaintSystemGroups'

    @classmethod
    def poll(cls, context):
        ps = PaintSystem(context)
        active_group = ps.get_active_group()
        return active_group

    def draw_header(self, context):
        layout = self.layout
        ps = PaintSystem(context)
        layout.label(icon="IMAGE_RGB")

    def draw(self, context):
        layout = self.layout
        ps = PaintSystem(context)
        active_group = ps.get_active_group()
        mat = ps.get_active_material()
        contains_mat_setup = any([node.type == 'GROUP' and node.node_tree ==
                                 active_group.node_tree for node in mat.node_tree.nodes])

        flattened = active_group.flatten_hierarchy()

        # Toggle paint mode (switch between object and texture paint mode)
        current_mode = context.mode
        box = layout.box()
        col = box.column(align=True)
        row = col.row(align=True)
        row.scale_y = 1.5
        row.scale_x = 1.5
        if contains_mat_setup:
            row.operator("paint_system.toggle_paint_mode",
                         text="Toggle Paint Mode", icon="BRUSHES_ALL", depress=current_mode == 'PAINT_TEXTURE')
        else:
            row.alert = True
            row.operator("paint_system.create_template_setup",
                         text="Setup Material", icon="ERROR")
            row.alert = False

        row.operator("wm.save_mainfile",
                     text="", icon="FILE_TICK")

        # Baking and Exporting
        row = col.row(align=True)
        row.scale_y = 1.5
        row.scale_x = 1.5
        row.menu("MAT_MT_PaintSystemBakeAndExport",
                 icon='EXPORT', text="Bake and Export")

        if active_group.bake_progress > 0:
            layout.progress(factor=active_group.bake_progress,
                            text=active_group.bake_status)

        has_dirty_images = any(
            [layer.image and layer.image.is_dirty for layer, _ in flattened if layer.type == 'IMAGE'])
        if has_dirty_images:
            box.label(text="Don't forget to save!", icon="FUND")

        if not any([item.image for (item, _) in flattened]):
            box.label(text="Add an image layer first!",
                      icon="ERROR")

        row = layout.row()
        if not ps.preferences.use_compact_design:
            row.scale_y = 1.5
        row.template_list(
            "MAT_PT_UL_PaintSystemLayerList", "", active_group, "items", active_group, "active_index",
            rows=max(5, len(flattened))
        )

        col = row.column(align=True)
        col.menu("MAT_MT_PaintSystemAddImage", icon='IMAGE_DATA', text="")
        col.operator("paint_system.new_folder", icon='NEWFOLDER', text="")
        col.separator()
        col.operator("paint_system.delete_item", icon="TRASH", text="")
        col.separator()
        col.operator("paint_system.move_up", icon="TRIA_UP", text="")
        col.operator("paint_system.move_down", icon="TRIA_DOWN", text="")

        active_layer = ps.get_active_layer()
        if not active_layer:
            return

        # Settings
        box = layout.box()
        row = box.row()
        row.label(text="Layer Settings:", icon='SETTINGS')
        if ps.preferences.show_tooltips:
            row.menu("MAT_MT_LayersSettingsTooltips", text='', icon='QUESTION')

        # Let user set opacity and blend mode:
        color_mix_node = ps.find_color_mix_node()
        match active_layer.type:
            case 'IMAGE':
                row = box.row(align=True)
                if not ps.preferences.use_compact_design:
                    row.scale_y = 1.5
                    row.scale_x = 1.5
                row.prop(active_layer, "clip", text="",
                         icon="SELECT_INTERSECT")
                row.prop(active_layer, "lock_alpha",
                         text="", icon='TEXTURE')
                row.prop(active_layer, "lock_layer",
                         text="", icon='VIEW_LOCKED')
                row.prop(color_mix_node, "blend_type", text="")
                row = box.row()
                row.enabled = not active_layer.lock_layer
                if not ps.preferences.use_compact_design:
                    row.scale_y = 1.5
                row.prop(ps.find_opacity_mix_node().inputs[0], "default_value",
                         text="Opacity", slider=True)

            case 'ADJUSTMENT':
                row = box.row(align=True)
                if not ps.preferences.use_compact_design:
                    row.scale_y = 1.5
                    row.scale_x = 1.5
                row.prop(active_layer, "clip", text="",
                         icon="SELECT_INTERSECT")
                row.prop(active_layer, "lock_layer",
                         text="", icon='VIEW_LOCKED')
                row.prop(ps.find_opacity_mix_node().inputs[0], "default_value",
                         text="Opacity", slider=True)
            case _:
                row = box.row(align=True)
                if not ps.preferences.use_compact_design:
                    row.scale_y = 1.5
                    row.scale_x = 1.5
                row.prop(active_layer, "clip", text="",
                         icon="SELECT_INTERSECT")
                row.prop(active_layer, "lock_layer",
                         text="", icon='VIEW_LOCKED')
                row.prop(color_mix_node, "blend_type", text="")
                row = box.row()
                row.enabled = not active_layer.lock_layer
                if not ps.preferences.use_compact_design:
                    row.scale_y = 1.5
                row.prop(ps.find_opacity_mix_node().inputs[0], "default_value",
                         text="Opacity", slider=True)

        rgb_node = ps.find_rgb_node()
        col = box.column()
        col.enabled = not active_layer.lock_layer
        if rgb_node:
            col.prop(rgb_node.outputs[0], "default_value", text="Color",
                     icon='IMAGE_RGB_ALPHA')

        adjustment_node = ps.find_adjustment_node()
        if adjustment_node:
            col.label(text="Adjustment Settings:", icon='SHADERFX')
            col.template_node_inputs(adjustment_node)


class MAT_PT_PaintSystemLayersAdvanced(Panel):
    bl_idname = 'MAT_PT_PaintSystemLayersAdvanced'
    bl_space_type = "VIEW_3D"
    bl_region_type = "UI"
    bl_label = "Advanced Settings"
    bl_category = 'Paint System'
    bl_parent_id = 'MAT_PT_PaintSystemLayers'
    bl_options = {'DEFAULT_CLOSED'}

    @ classmethod
    def poll(cls, context):
        ps = PaintSystem(context)
        active_group = ps.get_active_group()
        return active_group and ps.get_active_layer() and ps.get_active_layer().type == 'IMAGE'

    def draw(self, context):
        layout = self.layout
        ps = PaintSystem(context)
        color_mix_node = ps.find_color_mix_node()
        active_layer = ps.get_active_layer()
        if color_mix_node:
            layout.prop(color_mix_node, "clamp_result", text="Clamp Result")

        uv_map_node = ps.find_uv_map_node()
        if uv_map_node:
            layout.prop_search(uv_map_node, "uv_map", text="UV Map",
                               search_data=context.object.data, search_property="uv_layers", icon='GROUP_UVS')

        image_texture_node = ps.find_image_texture_node()
        if image_texture_node:
            layout.prop(image_texture_node, "interpolation",
                        text="Interpolation")
            layout.prop(active_layer.image, "alpha_mode", text="Alpha Mode")

# -------------------------------------------------------------------
# Images Panels
# -------------------------------------------------------------------


class MAT_MT_PaintSystemAddImage(Menu):
    bl_label = "Add Image"
    bl_idname = "MAT_MT_PaintSystemAddImage"

    def draw(self, context):
        layout = self.layout
        row = layout.row()
        col = row.column()
        col.label(text="Image Layer:")
        col.operator("paint_system.new_image",
                     text="New Image Layer", icon="FILE")
        col.operator("paint_system.open_image",
                     text="Open External Image")
        col.operator("paint_system.open_existing_image",
                     text="Use Existing Image")
        col = row.column()
        col.label(text="Color:")
        col.operator("paint_system.new_solid_color", text="Solid Color",
                     icon="SEQUENCE_COLOR_03" if not is_newer_than(4, 4) else 'STRIP_COLOR_03')
        col = row.column()
        col.label(text="Adjustment Layer:")
        for idx, (node_type, name, description) in enumerate(ADJUSTMENT_ENUM):
            col.operator("paint_system.new_adjustment_layer",
                         text=name, icon='SHADERFX' if idx == 0 else 'NONE').adjustment_type = node_type
        # col = row.column()
        # col.label(text="Folder:")
        # col.operator("paint_system.new_folder", text="Folder",
        #              icon="FILE_FOLDER")


class MAT_MT_PaintSystemBakeAndExport(Menu):
    bl_label = "Bake and Export"
    bl_idname = "MAT_MT_PaintSystemBakeAndExport"

    def draw(self, context):
        layout = self.layout
        ps = PaintSystem(context)
        mat = ps.get_active_material()
        bakeable, error_message, nodes = is_bakeable(context)
        if not bakeable:
            col = layout.column()
            col.alert = True
            col.label(text=error_message, icon='ERROR')

            for node in nodes:
                # row.operator("node.find_node")
                col.label(text=node.name)
            # TODO: Add operator to find nodew
        else:
            col = layout.column()
            col.label(text="Bake:")
            col.operator("paint_system.bake_group",
                         text="New Image Layer", icon="FILE")
            col.label(text="Export:")

# -------------------------------------------------------------------
# For testing
# -------------------------------------------------------------------


class MAT_PT_PaintSystemTest(Panel):
    bl_idname = 'MAT_PT_PaintSystemTest'
    bl_space_type = "VIEW_3D"
    bl_region_type = "UI"
    bl_label = "Paint System Test"
    bl_category = 'Paint System'

    def draw(self, context):
        layout = self.layout
        layout.operator("paint_system.test", text="Test")


classes = (
    PaintSystemPreferences,
    MAT_PT_PaintSystemGroups,
    MAT_MT_PaintSystemGroup,
    MAT_PT_Brush,
    MAT_PT_BrushColor,
    # MAT_PT_BrushSettings,
    MAT_PT_UL_PaintSystemLayerList,
    MAT_MT_LayersSettingsTooltips,
    MAT_PT_PaintSystemLayers,
    MAT_PT_PaintSystemLayersAdvanced,
    MAT_MT_PaintSystemAddImage,
<<<<<<< HEAD
    MAT_PT_BrushTooltips,
    MAT_MT_PaintSystemBakeAndExport,
=======
    MAT_MT_BrushTooltips,
>>>>>>> 6f5f40d3
    # MAT_PT_PaintSystemTest,
)

register, unregister = register_classes_factory(classes)<|MERGE_RESOLUTION|>--- conflicted
+++ resolved
@@ -738,12 +738,8 @@
     MAT_PT_PaintSystemLayers,
     MAT_PT_PaintSystemLayersAdvanced,
     MAT_MT_PaintSystemAddImage,
-<<<<<<< HEAD
-    MAT_PT_BrushTooltips,
+    MAT_MT_BrushTooltips,
     MAT_MT_PaintSystemBakeAndExport,
-=======
-    MAT_MT_BrushTooltips,
->>>>>>> 6f5f40d3
     # MAT_PT_PaintSystemTest,
 )
 

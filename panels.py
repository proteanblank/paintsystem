import bpy
from bpy.props import (IntProperty,
                       FloatProperty,
                       BoolProperty,
                       StringProperty,
                       PointerProperty,
                       CollectionProperty,
                       EnumProperty)
from bpy.types import (Panel,
                       Menu,
                       AddonPreferences,
                       Context)
from bpy.utils import register_classes_factory
from .nested_list_manager import BaseNLM_UL_List
from .paint_system import PaintSystem, ADJUSTMENT_ENUM
from . import addon_updater_ops
<<<<<<< HEAD
from .common import is_online, is_newer_than
from .operators_bake import is_bakeable
=======
from .common import is_online, is_newer_than, icon_parser
>>>>>>> 5228a7d0
# from .. import __package__ as base_package

# -------------------------------------------------------------------
# Addon Preferences
# -------------------------------------------------------------------


@addon_updater_ops.make_annotations
class PaintSystemPreferences(AddonPreferences):
    """Demo bare-bones preferences"""
    bl_idname = __package__

    # Addon updater preferences.

    auto_check_update = BoolProperty(
        name="Auto-check for Update",
        description="If enabled, auto-check for updates using an interval",
        default=True if bpy.app.version < (4, 2) else is_online())

    updater_interval_months = IntProperty(
        name='Months',
        description="Number of months between checking for updates",
        default=0,
        min=0)

    updater_interval_days = IntProperty(
        name='Days',
        description="Number of days between checking for updates",
        default=1,
        min=0,
        max=31)

    updater_interval_hours = IntProperty(
        name='Hours',
        description="Number of hours between checking for updates",
        default=0,
        min=0,
        max=23)

    updater_interval_minutes = IntProperty(
        name='Minutes',
        description="Number of minutes between checking for updates",
        default=0,
        min=0,
        max=59)

    show_tooltips = BoolProperty(
        name="Show Tooltips",
        description="Show tooltips in the UI",
        default=True
    )

    use_compact_design = BoolProperty(
        name="Use Compact Design",
        description="Use a more compact design for the UI",
        default=False
    )

    def draw(self, context):
        layout = self.layout

        layout.prop(self, "show_tooltips", text="Show Tooltips")
        layout.prop(self, "use_compact_design", text="Use Compact Design")

        if is_online():
            # Updater draw function, could also pass in col as third arg.
            addon_updater_ops.update_settings_ui(self, context)
        else:
            self.auto_check_update = False
            layout.label(
                text="Please allow online access in user preferences to use the updater")


# -------------------------------------------------------------------
# Group Panels
# -------------------------------------------------------------------


class MAT_PT_PaintSystemGroups(Panel):
    bl_idname = 'MAT_PT_PaintSystemGroups'
    bl_space_type = "VIEW_3D"
    bl_region_type = "UI"
    bl_label = "Paint System"
    bl_category = 'Paint System'

    @classmethod
    def poll(cls, context):
        addon_updater_ops.check_for_update_background()
        return (context.active_object and context.active_object.type == 'MESH' and context.active_object.mode != 'TEXTURE_PAINT') or addon_updater_ops.updater.update_ready

    def draw_header(self, context):
        layout = self.layout
        ps = PaintSystem(context)
        layout.label(icon="KEYTYPE_KEYFRAME_VEC")

    def draw(self, context):
        layout = self.layout

        addon_updater_ops.update_notice_box_ui(self, context)

        ps = PaintSystem(context)
        ob = ps.active_object
        mat = ps.get_active_material()

        layout.label(text="Selected Material:")
        layout.template_ID(ob, "active_material", new="material.new")

        if not mat:
            layout.label(text="No active material")
            return

        row = layout.row()

        if not ps.preferences.use_compact_design:
            row.scale_y = 2.0

        if hasattr(mat, "paint_system") and len(mat.paint_system.groups) > 0:
            row = layout.row(align=True)
            if not ps.preferences.use_compact_design:
                row.scale_y = 1.5
            # row.scale_x = 1.5
            row.prop(mat.paint_system, "active_group", text="")
            row.operator("paint_system.new_group",
                         text="", icon='ADD')
            row.menu("MAT_MT_PaintSystemGroup", text="", icon='COLLAPSEMENU')
        else:
            row = layout.row(align=True)
            if not ps.preferences.use_compact_design:
                row.scale_y = 1.5
            row.operator("paint_system.new_group",
                         text="Add Group", icon='ADD')


class MAT_MT_PaintSystemGroup(Menu):
    bl_label = "Group Menu"
    bl_idname = "MAT_MT_PaintSystemGroup"

    def draw(self, context):
        layout = self.layout
        layout.operator("paint_system.rename_group",
                        text="Rename Group", icon='GREASEPENCIL')
        layout.operator("paint_system.delete_group",
                        text="Delete Group", icon='TRASH')
# -------------------------------------------------------------------
# Brush Settings Panels
# -------------------------------------------------------------------


def set_active_panel(context: Context, panel_name):
    context.region.active_panel_category = panel_name


def get_unified_settings(context: Context, unified_name=None):
    ups = context.tool_settings.unified_paint_settings
    tool_settings = context.tool_settings.image_paint
    brush = tool_settings.brush
    prop_owner = brush
    if unified_name and getattr(ups, unified_name):
        prop_owner = ups
    return prop_owner


def prop_unified(
    layout,
    context,
    prop_name,
    unified_name=None,
    icon='NONE',
    text=None,
    slider=False,
    header=False,
):
    """ Generalized way of adding brush options to the UI,
        along with their pen pressure setting and global toggle, if they exist. """
    row = layout.row(align=True)
    ups = context.tool_settings.unified_paint_settings
    prop_owner = get_unified_settings(context, unified_name)

    row.prop(prop_owner, prop_name, icon=icon, text=text, slider=slider)

    if unified_name and not header:
        # NOTE: We don't draw UnifiedPaintSettings in the header to reduce clutter. D5928#136281
        row.prop(ups, unified_name, text="", icon='BRUSHES_ALL')

    return row


class MAT_PT_Brush(Panel):
    bl_idname = 'MAT_PT_Brush'
    bl_space_type = "VIEW_3D"
    bl_region_type = "UI"
    bl_label = "Brush"
    bl_category = 'Paint System'

    @classmethod
    def poll(cls, context):
        ps = PaintSystem(context)
        obj = ps.active_object
        return hasattr(obj, "mode") and obj.mode == 'TEXTURE_PAINT'

    def draw_header(self, context):
        layout = self.layout
        ps = PaintSystem(context)
        layout.label(icon="BRUSHES_ALL")

    def draw_header_preset(self, context):
        layout = self.layout
        ps = PaintSystem(context)
        if ps.preferences.show_tooltips:
            row = layout.row()
            row.menu("MAT_MT_BrushTooltips",
                     text='View Shortcuts!')

    def draw(self, context):
        layout = self.layout
        ps = PaintSystem(context)
        # row = layout.row()
        # if not ps.preferences.use_compact_design:
        #     row.scale_y = 1.5
        # row.operator("paint_system.set_active_panel",
        #              text="Advanced Settings", icon="PREFERENCES").category = "Tool"

        brush_imported = False
        for brush in bpy.data.brushes:
            if brush.name.startswith("PS_"):
                brush_imported = True
                break
        if not brush_imported:
            layout.operator("paint_system.add_preset_brushes",
                            text="Add Preset Brushes", icon="IMPORT")

        tool_settings = context.tool_settings.image_paint
        # Check blender version
        if not is_newer_than(4, 3):
            layout.template_ID_preview(tool_settings, "brush",
                                       new="brush.add", rows=3, cols=8, hide_buttons=False)
        # else:
        #     col = layout.column(align=True)
        #     shelf_name = "VIEW3D_AST_brush_texture_paint"
        #     brush = tool_settings.brush
        #     display_name = brush.name if brush else None
        #     if display_name and brush.has_unsaved_changes:
        #         display_name = display_name + "*"
        #     preview_icon_id = brush.preview.icon_id if brush and brush.preview else 0
        #     col.template_asset_shelf_popover(
        #         shelf_name,
        #         icon='BRUSH_DATA' if not preview_icon_id else 'NONE',
        #         icon_value=preview_icon_id,
        #     )
        #     if brush:
        #         col.prop(brush, "name", text="")

        box = layout.box()
        row = box.row()
        row.label(text="Settings:", icon="SETTINGS")
        row.operator("paint_system.set_active_panel",
                     text="More", icon="RIGHTARROW").category = "Tool"
        col = box.column(align=True)
        if not ps.preferences.use_compact_design:
            col.scale_y = 1.5
        prop_unified(col, context, "size",
                     "use_unified_size", icon="WORLD", text="Size", slider=True)
        prop_unified(col, context, "strength",
                     "use_unified_strength", icon="WORLD", text="Strength")
        # row.label(text="Brush Shortcuts")


class MAT_MT_BrushTooltips(Menu):
    bl_label = "Brush Tooltips"
    bl_description = "Brush Tooltips"
    bl_idname = "MAT_MT_BrushTooltips"

    def draw(self, context):
        layout = self.layout
        # split = layout.split(factor=0.1)
        col = layout.column()
        col.label(text="Switch to Eraser", icon='EVENT_E')
        col.label(text="Eyedrop Screen Color", icon='EVENT_I')
        row = col.row(align=True)
        row.label(icon='EVENT_SHIFT', text="")
        row.label(text="Eyedrop Layer Color", icon='EVENT_X')
        col.label(text="Scale Brush Size", icon='EVENT_F')
        layout.separator()
        layout.operator('wm.url_open', text="Suggest more shortcuts on Github!",
                        icon='URL').url = "https://github.com/natapol2547/paintsystem/issues"
        layout.operator("paint_system.disable_tool_tips",
                        text="Disable Tooltips", icon='CANCEL')


class MAT_PT_BrushColor(Panel):
    bl_idname = 'MAT_PT_BrushColor'
    bl_space_type = "VIEW_3D"
    bl_region_type = "UI"
    bl_label = "Color"
    bl_category = 'Paint System'
    bl_options = {'DEFAULT_CLOSED'}

    @classmethod
    def poll(cls, context):
        ps = PaintSystem(context)
        obj = ps.active_object
        return hasattr(obj, "mode") and obj.mode == 'TEXTURE_PAINT'

    def draw_header(self, context):
        layout = self.layout
        ps = PaintSystem(context)
        layout.label(icon="COLOR")

    def draw_header_preset(self, context):
        layout = self.layout
        layout.prop(get_unified_settings(context, "use_unified_color"), "color",
                    text="", icon='IMAGE_RGB_ALPHA')
        # layout.label(text="", icon="INFO")

    def draw(self, context):
        layout = self.layout
        col = layout.column(align=True)
        row = col.row(align=True)
        row.scale_y = 1.5
        row.prop(context.preferences.view, "color_picker_type", text="")
        tool_settings = bpy.context.scene.tool_settings
        unified_settings = tool_settings.unified_paint_settings
        brush_settings = tool_settings.image_paint.brush
        col.template_color_picker(
            unified_settings if unified_settings.use_unified_color else brush_settings, "color", value_slider=True)


class MAT_PT_BrushColorPalette(Panel):
    bl_idname = 'MAT_PT_BrushColorPalette'
    bl_space_type = "VIEW_3D"
    bl_region_type = "UI"
    bl_label = "Color Palette"
    bl_category = 'Paint System'
    bl_parent_id = 'MAT_PT_BrushColor'
    bl_options = {'DEFAULT_CLOSED'}

    @classmethod
    def poll(cls, context):
        ps = PaintSystem(context)
        obj = ps.active_object
        return hasattr(obj, "mode") and obj.mode == 'TEXTURE_PAINT' and is_newer_than(4, 3)

    def draw(self, context):
        layout = self.layout
        settings = context.tool_settings.image_paint
        layout.template_ID(settings, "palette", new="palette.new")
        if settings.palette:
            layout.template_palette(settings, "palette", color=True)


class MAT_PT_BrushSettings(Panel):
    bl_idname = 'MAT_PT_BrushSettings'
    bl_space_type = "VIEW_3D"
    bl_region_type = "UI"
    bl_label = "Settings"
    bl_category = 'Paint System'
    bl_parent_id = 'MAT_PT_Brush'
    bl_options = {'DEFAULT_CLOSED'}

    @classmethod
    def poll(cls, context):
        ps = PaintSystem(context)
        obj = ps.active_object
        return hasattr(obj, "mode") and obj.mode == 'TEXTURE_PAINT'

    def draw(self, context):
        layout = self.layout
        tool_settings = context.tool_settings.image_paint
        brush = tool_settings.brush
        prop_unified(layout, context, brush, "strength",
                     "use_unified_strength", icon="WORLD", text="Strength")
        prop_unified(layout, context, brush, "size",
                     "use_unified_strength", icon="WORLD", text="Size", slider=True)

# -------------------------------------------------------------------
# Layers Panels
# -------------------------------------------------------------------


class MAT_PT_UL_PaintSystemLayerList(BaseNLM_UL_List):
    def draw_item(self, context: Context, layout, data, item, icon, active_data, active_property, index):
        ps = PaintSystem(context)
        active_group = ps.get_active_group()
        flattened = active_group.flatten_hierarchy()
        if index < len(flattened):
            display_item, level = flattened[index]
            row = layout.row(align=True)
            # Check if parent of the current item is enabled
            parent_item = ps.get_active_group().get_item_by_id(
                display_item.parent_id)
            if parent_item and not parent_item.enabled:
                row.enabled = False

            for _ in range(level):
                row.label(icon='BLANK1')
            # if display_item.clip:
            #     row.separator()
            match display_item.type:
                case 'IMAGE':
                    if display_item.image.preview:
                        row.label(
                            icon_value=display_item.image.preview.icon_id)
                    elif not display_item.image.is_dirty:
                        row.label(icon='IMAGE_DATA')
                    else:
                        display_item.image.asset_generate_preview()
                        row.label(icon='BLANK1')
                case 'FOLDER':
                    row.label(icon='FILE_FOLDER')
                case 'SOLID_COLOR':
                    rgb_node = None
                    for node in display_item.node_tree.nodes:
                        if node.name == 'RGB':
                            rgb_node = node
                    if rgb_node:
                        row.prop(
                            rgb_node.outputs[0], "default_value", text="", icon='IMAGE_RGB_ALPHA')
                case 'ADJUSTMENT':
                    row.label(icon='SHADERFX')
            row.prop(display_item, "name", text="", emboss=False)
            if display_item.clip:
                row.label(icon="SELECT_INTERSECT")
            # if display_item.lock_alpha:
            #     row.label(icon="TEXTURE")
            if display_item.lock_layer:
                row.label(icon="VIEW_LOCKED")
            row.prop(display_item, "enabled", text="",
                     icon="HIDE_OFF" if display_item.enabled else "HIDE_ON", emboss=False)
            # row.label(text=f"Order: {display_item.order}")
            self.draw_custom_properties(row, display_item)

    def draw_custom_properties(self, layout, item):
        if hasattr(item, 'custom_int'):
            layout.label(text=str(item.order))

    def get_list_manager(self, context):
        return PaintSystem(context).group


class MAT_MT_LayersSettingsTooltips(Menu):
    bl_label = "Layer Settings Tooltips"
    bl_description = "Layer Settings Tooltips"
    bl_idname = "MAT_MT_LayersSettingsTooltips"

    def draw(self, context):
        layout = self.layout
        layout.label(text="Layer Settings Tips!")
        layout.separator()
        layout.label(text="Clip to Layer Below", icon='SELECT_INTERSECT')
        layout.label(text="Lock Layer Alpha", icon='TEXTURE')
        layout.label(text="Lock Layer Settings",
                     icon=icon_parser('VIEW_LOCKED', 'LOCKED'))
        layout.separator()
        layout.operator('wm.url_open', text="Suggest more settings on Github!",
                        icon='URL').url = "https://github.com/natapol2547/paintsystem/issues"
        layout.operator("paint_system.disable_tool_tips",
                        text="Disable Tooltips", icon='CANCEL')


class MAT_PT_PaintSystemLayers(Panel):
    bl_idname = 'MAT_PT_PaintSystemLayers'
    bl_space_type = "VIEW_3D"
    bl_region_type = "UI"
    bl_label = "Layers"
    bl_category = 'Paint System'
    # bl_parent_id = 'MAT_PT_PaintSystemGroups'

    @classmethod
    def poll(cls, context):
        ps = PaintSystem(context)
        active_group = ps.get_active_group()
        return active_group

    def draw_header(self, context):
        layout = self.layout
        ps = PaintSystem(context)
        layout.label(icon="IMAGE_RGB")

    def draw(self, context):
        layout = self.layout
        ps = PaintSystem(context)
        active_group = ps.get_active_group()
        mat = ps.get_active_material()
        contains_mat_setup = any([node.type == 'GROUP' and node.node_tree ==
                                 active_group.node_tree for node in mat.node_tree.nodes])

        flattened = active_group.flatten_hierarchy()

        # Toggle paint mode (switch between object and texture paint mode)
        current_mode = context.mode
        box = layout.box()
        col = box.column(align=True)
        row = col.row(align=True)
        row.scale_y = 1.5
        row.scale_x = 1.5
        row.menu("MAT_MT_PaintSystemGroup", text="", icon='BRUSHES_ALL')
        if contains_mat_setup:
            row.operator("paint_system.toggle_paint_mode",
                         text="Toggle Paint Mode", depress=current_mode == 'PAINT_TEXTURE')
        else:
            row.alert = True
            row.operator("paint_system.create_template_setup",
                         text="Setup Material", icon="ERROR")
            row.alert = False
<<<<<<< HEAD

        row.operator("wm.save_mainfile",
                     text="", icon="FILE_TICK")

        # Baking and Exporting
        row = col.row(align=True)
        row.scale_y = 1.5
        row.scale_x = 1.5
        row.menu("MAT_MT_PaintSystemBakeAndExport",
                 icon='EXPORT', text="Bake and Export")

        if active_group.bake_progress > 0:
            layout.progress(factor=active_group.bake_progress,
                            text=active_group.bake_status)

=======
>>>>>>> 5228a7d0
        has_dirty_images = any(
            [layer.image and layer.image.is_dirty for layer, _ in flattened if layer.type == 'IMAGE'])
        if has_dirty_images:
            box.label(text="Don't forget to save!", icon="FUND")

        if not any([item.image for (item, _) in flattened]):
            box.label(text="Add an image layer first!",
                      icon="ERROR")

        row = layout.row()
        if not ps.preferences.use_compact_design:
            row.scale_y = 1.5
        row.template_list(
            "MAT_PT_UL_PaintSystemLayerList", "", active_group, "items", active_group, "active_index",
            rows=max(5, len(flattened))
        )

        col = row.column(align=True)
        col.menu("MAT_MT_PaintSystemAddImage", icon='IMAGE_DATA', text="")
        col.operator("paint_system.new_folder", icon='NEWFOLDER', text="")
        col.separator()
        col.operator("paint_system.delete_item", icon="TRASH", text="")
        col.separator()
        col.operator("paint_system.move_up", icon="TRIA_UP", text="")
        col.operator("paint_system.move_down", icon="TRIA_DOWN", text="")

        active_layer = ps.get_active_layer()
        if not active_layer:
            return

        # Settings
        box = layout.box()
        row = box.row()
        row.label(text="Layer Settings:", icon='SETTINGS')
        if ps.preferences.show_tooltips:
            row.menu("MAT_MT_LayersSettingsTooltips", text='', icon='QUESTION')

        # Let user set opacity and blend mode:
        color_mix_node = ps.find_color_mix_node()
        match active_layer.type:
            case 'IMAGE':
                row = box.row(align=True)
                if not ps.preferences.use_compact_design:
                    row.scale_y = 1.5
                    row.scale_x = 1.5
                row.prop(active_layer, "clip", text="",
                         icon="SELECT_INTERSECT")
                row.prop(active_layer, "lock_alpha",
                         text="", icon='TEXTURE')
                row.prop(active_layer, "lock_layer",
                         text="", icon=icon_parser('VIEW_LOCKED', 'LOCKED'))
                row.prop(color_mix_node, "blend_type", text="")
                row = box.row()
                row.enabled = not active_layer.lock_layer
                if not ps.preferences.use_compact_design:
                    row.scale_y = 1.5
                row.prop(ps.find_opacity_mix_node().inputs[0], "default_value",
                         text="Opacity", slider=True)

            case 'ADJUSTMENT':
                row = box.row(align=True)
                if not ps.preferences.use_compact_design:
                    row.scale_y = 1.5
                    row.scale_x = 1.5
                row.prop(active_layer, "clip", text="",
                         icon="SELECT_INTERSECT")
                row.prop(active_layer, "lock_layer",
                         text="", icon=icon_parser('VIEW_LOCKED', 'LOCKED'))
                row.prop(ps.find_opacity_mix_node().inputs[0], "default_value",
                         text="Opacity", slider=True)
            case _:
                row = box.row(align=True)
                if not ps.preferences.use_compact_design:
                    row.scale_y = 1.5
                    row.scale_x = 1.5
                row.prop(active_layer, "clip", text="",
                         icon="SELECT_INTERSECT")
                row.prop(active_layer, "lock_layer",
                         text="", icon=icon_parser('VIEW_LOCKED', 'LOCKED'))
                row.prop(color_mix_node, "blend_type", text="")
                row = box.row()
                row.enabled = not active_layer.lock_layer
                if not ps.preferences.use_compact_design:
                    row.scale_y = 1.5
                row.prop(ps.find_opacity_mix_node().inputs[0], "default_value",
                         text="Opacity", slider=True)

        rgb_node = ps.find_rgb_node()
        col = box.column()
        col.enabled = not active_layer.lock_layer
        if rgb_node:
            col.prop(rgb_node.outputs[0], "default_value", text="Color",
                     icon='IMAGE_RGB_ALPHA')

        adjustment_node = ps.find_adjustment_node()
        if adjustment_node:
            col.label(text="Adjustment Settings:", icon='SHADERFX')
            col.template_node_inputs(adjustment_node)


class MAT_PT_PaintSystemLayersAdvanced(Panel):
    bl_idname = 'MAT_PT_PaintSystemLayersAdvanced'
    bl_space_type = "VIEW_3D"
    bl_region_type = "UI"
    bl_label = "Advanced Settings"
    bl_category = 'Paint System'
    bl_parent_id = 'MAT_PT_PaintSystemLayers'
    bl_options = {'DEFAULT_CLOSED'}

    @ classmethod
    def poll(cls, context):
        ps = PaintSystem(context)
        active_group = ps.get_active_group()
        return active_group and ps.get_active_layer() and ps.get_active_layer().type == 'IMAGE'

    def draw(self, context):
        layout = self.layout
        ps = PaintSystem(context)
        color_mix_node = ps.find_color_mix_node()
        active_layer = ps.get_active_layer()
        if color_mix_node:
            layout.prop(color_mix_node, "clamp_result", text="Clamp Result")

        uv_map_node = ps.find_uv_map_node()
        if uv_map_node:
            layout.prop_search(uv_map_node, "uv_map", text="UV Map",
                               search_data=context.object.data, search_property="uv_layers", icon='GROUP_UVS')

        image_texture_node = ps.find_image_texture_node()
        if image_texture_node:
            layout.prop(image_texture_node, "interpolation",
                        text="Interpolation")
            layout.prop(active_layer.image, "alpha_mode", text="Alpha Mode")

# -------------------------------------------------------------------
# Images Panels
# -------------------------------------------------------------------


class MAT_MT_PaintSystemAddImage(Menu):
    bl_label = "Add Image"
    bl_idname = "MAT_MT_PaintSystemAddImage"

    def draw(self, context):
        layout = self.layout
        row = layout.row()
        col = row.column()
        col.label(text="Image Layer:")
        col.operator("paint_system.new_image",
                     text="New Image Layer", icon="FILE")
        col.operator("paint_system.open_image",
                     text="Open External Image")
        col.operator("paint_system.open_existing_image",
                     text="Use Existing Image")
        col.separator()
        col.label(text="Color:")
        col.operator("paint_system.new_solid_color", text="Solid Color",
                     icon=icon_parser('STRIP_COLOR_03', "SEQUENCE_COLOR_03"))

        col.separator()
        col.label(text="Shader:")

        col = row.column()
        col.label(text="Adjustment Layer:")
        for idx, (node_type, name, description) in enumerate(ADJUSTMENT_ENUM):
            col.operator("paint_system.new_adjustment_layer",
                         text=name, icon='SHADERFX' if idx == 0 else 'NONE').adjustment_type = node_type
        # col = row.column()
        # col.label(text="Folder:")
        # col.operator("paint_system.new_folder", text="Folder",
        #              icon="FILE_FOLDER")


class MAT_MT_PaintSystemBakeAndExport(Menu):
    bl_label = "Bake and Export"
    bl_idname = "MAT_MT_PaintSystemBakeAndExport"

    def draw(self, context):
        layout = self.layout
        ps = PaintSystem(context)
        mat = ps.get_active_material()
        bakeable, error_message, nodes = is_bakeable(context)
        if not bakeable:
            col = layout.column()
            col.alert = True
            col.label(text=error_message, icon='ERROR')

            for node in nodes:
                # row.operator("node.find_node")
                col.label(text=node.name)
            # TODO: Add operator to find nodew
        else:
            col = layout.column()
            col.label(text="Bake:")
            col.operator("paint_system.bake_group",
                         text="New Image Layer", icon="FILE")
            col.label(text="Export:")

# -------------------------------------------------------------------
# For testing
# -------------------------------------------------------------------


class MAT_PT_PaintSystemTest(Panel):
    bl_idname = 'MAT_PT_PaintSystemTest'
    bl_space_type = "VIEW_3D"
    bl_region_type = "UI"
    bl_label = "Paint System Test"
    bl_category = 'Paint System'

    def draw(self, context):
        layout = self.layout
        layout.operator("paint_system.test", text="Test")


classes = (
    PaintSystemPreferences,
    MAT_PT_PaintSystemGroups,
    MAT_MT_PaintSystemGroup,
    MAT_PT_Brush,
    MAT_PT_BrushColor,
    MAT_PT_BrushColorPalette,
    # MAT_PT_BrushSettings,
    MAT_PT_UL_PaintSystemLayerList,
    MAT_MT_LayersSettingsTooltips,
    MAT_PT_PaintSystemLayers,
    MAT_PT_PaintSystemLayersAdvanced,
    MAT_MT_PaintSystemAddImage,
    MAT_MT_BrushTooltips,
    MAT_MT_PaintSystemBakeAndExport,
    # MAT_PT_PaintSystemTest,
)

register, unregister = register_classes_factory(classes)<|MERGE_RESOLUTION|>--- conflicted
+++ resolved
@@ -14,12 +14,8 @@
 from .nested_list_manager import BaseNLM_UL_List
 from .paint_system import PaintSystem, ADJUSTMENT_ENUM
 from . import addon_updater_ops
-<<<<<<< HEAD
-from .common import is_online, is_newer_than
+from .common import is_online, is_newer_than, icon_parser
 from .operators_bake import is_bakeable
-=======
-from .common import is_online, is_newer_than, icon_parser
->>>>>>> 5228a7d0
 # from .. import __package__ as base_package
 
 # -------------------------------------------------------------------
@@ -524,8 +520,6 @@
             row.operator("paint_system.create_template_setup",
                          text="Setup Material", icon="ERROR")
             row.alert = False
-<<<<<<< HEAD
-
         row.operator("wm.save_mainfile",
                      text="", icon="FILE_TICK")
 
@@ -540,8 +534,6 @@
             layout.progress(factor=active_group.bake_progress,
                             text=active_group.bake_status)
 
-=======
->>>>>>> 5228a7d0
         has_dirty_images = any(
             [layer.image and layer.image.is_dirty for layer, _ in flattened if layer.type == 'IMAGE'])
         if has_dirty_images:

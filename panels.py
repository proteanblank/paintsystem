import bpy
from bpy.props import (IntProperty,
                       FloatProperty,
                       BoolProperty,
                       StringProperty,
                       PointerProperty,
                       CollectionProperty,
                       EnumProperty)
from bpy.types import (Panel,
                       Menu,
                       AddonPreferences,
                       Context)
from bpy.utils import register_classes_factory
from .nested_list_manager import BaseNLM_UL_List
from .paint_system import PaintSystem, ADJUSTMENT_ENUM
from . import addon_updater_ops
<<<<<<< HEAD
from .common import is_online
from .operators_bake import is_bakeable
=======
from .common import is_online, is_newer_than
>>>>>>> 1f1e7111
# from .. import __package__ as base_package

# -------------------------------------------------------------------
# Addon Preferences
# -------------------------------------------------------------------


@addon_updater_ops.make_annotations
class PaintSystemPreferences(AddonPreferences):
    """Demo bare-bones preferences"""
    bl_idname = __package__

    # Addon updater preferences.

    auto_check_update = BoolProperty(
        name="Auto-check for Update",
        description="If enabled, auto-check for updates using an interval",
        default=True if bpy.app.version < (4, 2) else is_online())

    updater_interval_months = IntProperty(
        name='Months',
        description="Number of months between checking for updates",
        default=0,
        min=0)

    updater_interval_days = IntProperty(
        name='Days',
        description="Number of days between checking for updates",
        default=1,
        min=0,
        max=31)

    updater_interval_hours = IntProperty(
        name='Hours',
        description="Number of hours between checking for updates",
        default=0,
        min=0,
        max=23)

    updater_interval_minutes = IntProperty(
        name='Minutes',
        description="Number of minutes between checking for updates",
        default=0,
        min=0,
        max=59)

    show_tooltips = BoolProperty(
        name="Show Tooltips",
        description="Show tooltips in the UI",
        default=True
    )

    use_compact_design = BoolProperty(
        name="Use Compact Design",
        description="Use a more compact design for the UI",
        default=False
    )

    def draw(self, context):
        layout = self.layout

        layout.prop(self, "show_tooltips", text="Show Tooltips")
        layout.prop(self, "use_compact_design", text="Use Compact Design")

        if is_online():
            # Updater draw function, could also pass in col as third arg.
            addon_updater_ops.update_settings_ui(self, context)
        else:
            self.auto_check_update = False
            layout.label(
                text="Please allow online access in user preferences to use the updater")


# -------------------------------------------------------------------
# Group Panels
# -------------------------------------------------------------------


class MAT_PT_PaintSystemGroups(Panel):
    bl_idname = 'MAT_PT_PaintSystemGroups'
    bl_space_type = "VIEW_3D"
    bl_region_type = "UI"
    bl_label = "Paint System"
    bl_category = 'Paint System'

    @classmethod
    def poll(cls, context):
        addon_updater_ops.check_for_update_background()
        return (context.active_object and context.active_object.type == 'MESH' and context.active_object.mode != 'TEXTURE_PAINT') or addon_updater_ops.updater.update_ready

    def draw(self, context):
        layout = self.layout

        addon_updater_ops.update_notice_box_ui(self, context)

        ps = PaintSystem(context)
        ob = ps.active_object
        mat = ps.get_active_material()

        # if not mat:
        #     layout.label(text="No active material")
        #     return
        layout.label(text="Selected Material:")
        layout.template_ID(ob, "active_material", new="material.new")

        if not hasattr(mat, "paint_system"):
            layout.operator("paint_system.add_paint_system")
            return
        # Add Group button and selector
        row = layout.row()

        if not ps.preferences.use_compact_design:
            row.scale_y = 2.0
        # row.operator("paint_system.new_group",
        #              text="Add New Group", icon='ADD')

        if len(mat.paint_system.groups) > 0:
            row = layout.row(align=True)
            if not ps.preferences.use_compact_design:
                row.scale_y = 1.5
            # row.scale_x = 1.5
            row.prop(mat.paint_system, "active_group", text="")
            row.operator("paint_system.new_group",
                         text="", icon='ADD')
            row.menu("MAT_MT_PaintSystemGroup", text="", icon='COLLAPSEMENU')
        else:
            row = layout.row(align=True)
            if not ps.preferences.use_compact_design:
                row.scale_y = 1.5
            row.operator("paint_system.new_group",
                         text="Add Group", icon='ADD')


class MAT_MT_PaintSystemGroup(Menu):
    bl_label = "Group Menu"
    bl_idname = "MAT_MT_PaintSystemGroup"

    def draw(self, context):
        layout = self.layout
        layout.operator("paint_system.rename_group",
                        text="Rename Group", icon='GREASEPENCIL')
        layout.operator("paint_system.delete_group",
                        text="Delete Group", icon='TRASH')
# -------------------------------------------------------------------
# Brush Settings Panels
# -------------------------------------------------------------------


def set_active_panel(context: Context, panel_name):
    context.region.active_panel_category = panel_name


def prop_unified(
    layout,
    context,
    brush,
    prop_name,
    unified_name=None,
    pressure_name=None,
    icon='NONE',
    text=None,
    slider=False,
    header=False,
):
    """ Generalized way of adding brush options to the UI,
        along with their pen pressure setting and global toggle, if they exist. """
    row = layout.row(align=True)
    ups = context.tool_settings.unified_paint_settings
    prop_owner = brush
    if unified_name and getattr(ups, unified_name):
        prop_owner = ups

    row.prop(prop_owner, prop_name, icon=icon, text=text, slider=slider)

    if pressure_name:
        row.prop(brush, pressure_name, text="")

    if unified_name and not header:
        # NOTE: We don't draw UnifiedPaintSettings in the header to reduce clutter. D5928#136281
        row.prop(ups, unified_name, text="", icon='BRUSHES_ALL')

    return row


class MAT_PT_Brush(Panel):
    bl_idname = 'MAT_PT_Brush'
    bl_space_type = "VIEW_3D"
    bl_region_type = "UI"
    bl_label = "Brush"
    bl_category = 'Paint System'

    @classmethod
    def poll(cls, context):
        ps = PaintSystem(context)
        obj = ps.active_object
        return hasattr(obj, "mode") and obj.mode == 'TEXTURE_PAINT'

    def draw_header_preset(self, context):
        layout = self.layout
        ps = PaintSystem(context)
        if ps.preferences.show_tooltips:
            row = layout.row()
            row.menu("MAT_PT_BrushTooltips",
                     text='View Shortcuts!')

    def draw(self, context):
        layout = self.layout
        ps = PaintSystem(context)
        # row = layout.row()
        # if not ps.preferences.use_compact_design:
        #     row.scale_y = 1.5
        # row.operator("paint_system.set_active_panel",
        #              text="Advanced Settings", icon="PREFERENCES").category = "Tool"

        brush_imported = False
        for brush in bpy.data.brushes:
            if brush.name.startswith("PS_"):
                brush_imported = True
                break
        if not brush_imported:
            layout.operator("paint_system.add_preset_brushes",
                            text="Add Preset Brushes", icon="IMPORT")

        tool_settings = context.tool_settings.image_paint
        # Check blender version
        if not is_newer_than(4, 3):
            layout.template_ID_preview(tool_settings, "brush",
                                       new="brush.add", rows=3, cols=8, hide_buttons=False)
        # else:
        #     col = layout.column(align=True)
        #     shelf_name = "VIEW3D_AST_brush_texture_paint"
        #     brush = tool_settings.brush
        #     display_name = brush.name if brush else None
        #     if display_name and brush.has_unsaved_changes:
        #         display_name = display_name + "*"
        #     preview_icon_id = brush.preview.icon_id if brush and brush.preview else 0
        #     col.template_asset_shelf_popover(
        #         shelf_name,
        #         icon='BRUSH_DATA' if not preview_icon_id else 'NONE',
        #         icon_value=preview_icon_id,
        #     )
        #     if brush:
        #         col.prop(brush, "name", text="")

        box = layout.box()
        row = box.row()
        row.label(text="Settings:", icon="SETTINGS")
        row.operator("paint_system.set_active_panel",
                     text="More", icon="COLLAPSEMENU").category = "Tool"
        col = box.column(align=True)
        if not ps.preferences.use_compact_design:
            col.scale_y = 1.5
        prop_unified(col, context, brush, "size",
                     "use_unified_strength", icon="WORLD", text="Size", slider=True)
        prop_unified(col, context, brush, "strength",
                     "use_unified_strength", icon="WORLD", text="Strength")
        # row.label(text="Brush Shortcuts")


class MAT_PT_BrushTooltips(Menu):
    bl_label = "Brush Tooltips"
    bl_description = "Brush Tooltips"
    bl_idname = "MAT_PT_BrushTooltips"

    def draw(self, context):
        layout = self.layout
        # split = layout.split(factor=0.1)
        col = layout.column()
        col.label(text="Switch to Eraser", icon='EVENT_E')
        col.label(text="Eyedrop Screen Color", icon='EVENT_I')
        row = col.row(align=True)
        row.label(icon='EVENT_SHIFT', text="")
        row.label(text="Eyedrop Layer Color", icon='EVENT_X')
        layout.separator()
        layout.operator('wm.url_open', text="Suggest more shortcuts on Github!",
                        icon='URL').url = "https://github.com/natapol2547/paintsystem/issues"
        layout.operator("paint_system.disable_tool_tips",
                        text="Disable Tooltips", icon='CANCEL')


class MAT_PT_BrushColor(Panel):
    bl_idname = 'MAT_PT_BrushColor'
    bl_space_type = "VIEW_3D"
    bl_region_type = "UI"
    bl_label = "Color"
    bl_category = 'Paint System'
    if not is_newer_than(4, 3):
        bl_options = {'DEFAULT_CLOSED'}

    @classmethod
    def poll(cls, context):
        ps = PaintSystem(context)
        obj = ps.active_object
        return hasattr(obj, "mode") and obj.mode == 'TEXTURE_PAINT'

    def draw_header_preset(self, context):
        layout = self.layout
        tool_settings = bpy.context.scene.tool_settings
        unified_settings = tool_settings.unified_paint_settings
        brush_settings = tool_settings.image_paint.brush
        layout.prop(
            unified_settings if unified_settings.use_unified_color else brush_settings, "color", text="", icon='IMAGE_RGB_ALPHA')
        # layout.label(text="", icon="INFO")

    def draw(self, context):
        layout = self.layout
        col = layout.column(align=True)
        row = col.row(align=True)
        row.scale_y = 1.5
        row.prop(context.preferences.view, "color_picker_type", text="")
        tool_settings = bpy.context.scene.tool_settings
        unified_settings = tool_settings.unified_paint_settings
        brush_settings = tool_settings.image_paint.brush
        col.template_color_picker(
            unified_settings if unified_settings.use_unified_color else brush_settings, "color", value_slider=True)


class MAT_PT_BrushSettings(Panel):
    bl_idname = 'MAT_PT_BrushSettings'
    bl_space_type = "VIEW_3D"
    bl_region_type = "UI"
    bl_label = "Settings"
    bl_category = 'Paint System'
    bl_parent_id = 'MAT_PT_Brush'
    bl_options = {'DEFAULT_CLOSED'}

    @classmethod
    def poll(cls, context):
        ps = PaintSystem(context)
        obj = ps.active_object
        return hasattr(obj, "mode") and obj.mode == 'TEXTURE_PAINT'

    def draw(self, context):
        layout = self.layout
        tool_settings = context.tool_settings.image_paint
        brush = tool_settings.brush
        prop_unified(layout, context, brush, "strength",
                     "use_unified_strength", icon="WORLD", text="Strength")
        prop_unified(layout, context, brush, "size",
                     "use_unified_strength", icon="WORLD", text="Size", slider=True)

# -------------------------------------------------------------------
# Layers Panels
# -------------------------------------------------------------------


class MAT_PT_UL_PaintSystemLayerList(BaseNLM_UL_List):
    def draw_item(self, context: Context, layout, data, item, icon, active_data, active_property, index):
        ps = PaintSystem(context)
        active_group = ps.get_active_group()
        flattened = active_group.flatten_hierarchy()
        if index < len(flattened):
            display_item, level = flattened[index]
            row = layout.row(align=True)
            # Check if parent of the current item is enabled
            parent_item = ps.get_active_group().get_item_by_id(
                display_item.parent_id)
            if parent_item and not parent_item.enabled:
                row.enabled = False

            for _ in range(level):
                row.label(icon='BLANK1')
            # if display_item.clip:
            #     row.separator()
            match display_item.type:
                case 'IMAGE':
                    if display_item.image.preview:
                        row.label(
                            icon_value=display_item.image.preview.icon_id)
                    elif not display_item.image.is_dirty:
                        row.label(icon='IMAGE_DATA')
                    else:
                        display_item.image.asset_generate_preview()
                        row.label(icon='BLANK1')
                case 'FOLDER':
                    row.label(icon='FILE_FOLDER')
                case 'SOLID_COLOR':
                    rgb_node = None
                    for node in display_item.node_tree.nodes:
                        if node.name == 'RGB':
                            rgb_node = node
                    if rgb_node:
                        row.prop(
                            rgb_node.outputs[0], "default_value", text="", icon='IMAGE_RGB_ALPHA')
                case 'ADJUSTMENT':
                    row.label(icon='SHADERFX')
            row.prop(display_item, "name", text="", emboss=False)
            if display_item.clip:
                row.label(icon="SELECT_INTERSECT")
            # if display_item.lock_alpha:
            #     row.label(icon="TEXTURE")
            if display_item.lock_layer:
                row.label(icon="VIEW_LOCKED")
            row.prop(display_item, "enabled", text="",
                     icon="HIDE_OFF" if display_item.enabled else "HIDE_ON", emboss=False)
            # row.label(text=f"Order: {display_item.order}")
            self.draw_custom_properties(row, display_item)

    def draw_custom_properties(self, layout, item):
        if hasattr(item, 'custom_int'):
            layout.label(text=str(item.order))

    def get_list_manager(self, context):
        return PaintSystem(context).group


class MAT_PT_LayersSettingsTooltips(Menu):
    bl_label = "Layer Settings Tooltips"
    bl_description = "Layer Settings Tooltips"
    bl_idname = "MAT_PT_LayersSettingsTooltips"

    def draw(self, context):
        layout = self.layout
        layout.label(text="Layer Settings Tips!")
        layout.separator()
        layout.label(text="Clip to Layer Below", icon='SELECT_INTERSECT')
        layout.label(text="Lock Layer Alpha", icon='TEXTURE')
        layout.label(text="Lock Layer Settings", icon='VIEW_LOCKED')
        layout.separator()
        layout.operator('wm.url_open', text="Suggest more settings on Github!",
                        icon='URL').url = "https://github.com/natapol2547/paintsystem/issues"
        layout.operator("paint_system.disable_tool_tips",
                        text="Disable Tooltips", icon='CANCEL')


class MAT_PT_PaintSystemLayers(Panel):
    bl_idname = 'MAT_PT_PaintSystemLayers'
    bl_space_type = "VIEW_3D"
    bl_region_type = "UI"
    bl_label = "Layers"
    bl_category = 'Paint System'
    # bl_parent_id = 'MAT_PT_PaintSystemGroups'

    @classmethod
    def poll(cls, context):
        ps = PaintSystem(context)
        active_group = ps.get_active_group()
        return active_group

    def draw(self, context):
        layout = self.layout
        ps = PaintSystem(context)
        active_group = ps.get_active_group()
        mat = ps.get_active_material()
        contains_mat_setup = any([node.type == 'GROUP' and node.node_tree ==
                                 active_group.node_tree for node in mat.node_tree.nodes])

        flattened = active_group.flatten_hierarchy()

        # Toggle paint mode (switch between object and texture paint mode)
        current_mode = context.mode
<<<<<<< HEAD
        col = layout.column(align=True)
        row = col.row(align=True)
=======
        box = layout.box()
        row = box.row(align=True)
>>>>>>> 1f1e7111
        row.scale_y = 1.5
        row.scale_x = 1.5
        if contains_mat_setup:
            row.operator("paint_system.toggle_paint_mode",
                         text="Toggle Paint Mode", icon="BRUSHES_ALL", depress=current_mode == 'PAINT_TEXTURE')
        else:
            row.alert = True
            row.operator("paint_system.create_template_setup",
                         text="Setup Material", icon="ERROR")
            row.alert = False

        row.operator("wm.save_mainfile",
                     text="", icon="FILE_TICK")

        # Baking and Exporting
        row = col.row(align=True)
        row.scale_y = 1.2
        row.scale_x = 1.2
        row.menu("MAT_MT_PaintSystemBakeAndExport",
                 icon='EXPORT', text="Bake and Export")

        if active_group.bake_progress > 0:
            layout.progress(factor=active_group.bake_progress,
                            text=active_group.bake_status)

        has_dirty_images = any(
            [layer.image and layer.image.is_dirty for layer, _ in flattened if layer.type == 'IMAGE'])
        if has_dirty_images:
            box.label(text="Don't forget to save!", icon="FUND")

        if not any([item.image for (item, _) in flattened]):
            box.label(text="Add an image layer first!",
                      icon="ERROR")

        row = layout.row()
        if not ps.preferences.use_compact_design:
            row.scale_y = 1.5
        row.template_list(
            "MAT_PT_UL_PaintSystemLayerList", "", active_group, "items", active_group, "active_index",
            rows=max(5, len(flattened))
        )

        col = row.column(align=True)
        col.menu("MAT_MT_PaintSystemAddImage", icon='IMAGE', text="")
        col.operator("paint_system.new_folder", icon='NEWFOLDER', text="")
        col.separator()
        col.operator("paint_system.delete_item", icon="TRASH", text="")
        col.separator()
        col.operator("paint_system.move_up", icon="TRIA_UP", text="")
        col.operator("paint_system.move_down", icon="TRIA_DOWN", text="")

        active_layer = ps.get_active_layer()
        if not active_layer:
            return

        # Settings
        box = layout.box()
        row = box.row()
        row.label(text="Layer Settings:", icon='SETTINGS')
        if ps.preferences.show_tooltips:
            row.menu("MAT_PT_LayersSettingsTooltips", text='', icon='QUESTION')

        # Let user set opacity and blend mode:
        color_mix_node = ps.find_color_mix_node()
        match active_layer.type:
            case 'IMAGE':
                row = box.row(align=True)
                if not ps.preferences.use_compact_design:
                    row.scale_y = 1.5
                    row.scale_x = 1.5
                row.prop(active_layer, "clip", text="",
                         icon="SELECT_INTERSECT")
                row.prop(active_layer, "lock_alpha",
                         text="", icon='TEXTURE')
                row.prop(active_layer, "lock_layer",
                         text="", icon='VIEW_LOCKED')
                row.prop(color_mix_node, "blend_type", text="")
                row = box.row()
                row.enabled = not active_layer.lock_layer
                if not ps.preferences.use_compact_design:
                    row.scale_y = 1.5
                row.prop(ps.find_opacity_mix_node().inputs[0], "default_value",
                         text="Opacity", slider=True)

            case 'ADJUSTMENT':
                row = box.row(align=True)
                if not ps.preferences.use_compact_design:
                    row.scale_y = 1.5
                    row.scale_x = 1.5
                row.prop(active_layer, "clip", text="",
                         icon="SELECT_INTERSECT")
                row.prop(active_layer, "lock_layer",
                         text="", icon='VIEW_LOCKED')
                row.prop(ps.find_opacity_mix_node().inputs[0], "default_value",
                         text="Opacity", slider=True)
            case _:
                row = box.row(align=True)
                if not ps.preferences.use_compact_design:
                    row.scale_y = 1.5
                    row.scale_x = 1.5
                row.prop(active_layer, "clip", text="",
                         icon="SELECT_INTERSECT")
                row.prop(active_layer, "lock_layer",
                         text="", icon='VIEW_LOCKED')
                row.prop(color_mix_node, "blend_type", text="")
                row = box.row()
                row.enabled = not active_layer.lock_layer
                if not ps.preferences.use_compact_design:
                    row.scale_y = 1.5
                row.prop(ps.find_opacity_mix_node().inputs[0], "default_value",
                         text="Opacity", slider=True)

        rgb_node = ps.find_rgb_node()
        col = box.column()
        col.enabled = not active_layer.lock_layer
        if rgb_node:
            col.prop(rgb_node.outputs[0], "default_value", text="Color",
                     icon='IMAGE_RGB_ALPHA')

        adjustment_node = ps.find_adjustment_node()
        if adjustment_node:
            col.label(text="Adjustment Settings:", icon='SHADERFX')
            col.template_node_inputs(adjustment_node)


class MAT_PT_PaintSystemLayersAdvanced(Panel):
    bl_idname = 'MAT_PT_PaintSystemLayersAdvanced'
    bl_space_type = "VIEW_3D"
    bl_region_type = "UI"
    bl_label = "Advanced Settings"
    bl_category = 'Paint System'
    bl_parent_id = 'MAT_PT_PaintSystemLayers'
    bl_options = {'DEFAULT_CLOSED'}

    @ classmethod
    def poll(cls, context):
        ps = PaintSystem(context)
        active_group = ps.get_active_group()
        return active_group and ps.get_active_layer() and ps.get_active_layer().type == 'IMAGE'

    def draw(self, context):
        layout = self.layout
        ps = PaintSystem(context)
        color_mix_node = ps.find_color_mix_node()
        active_layer = ps.get_active_layer()
        if color_mix_node:
            layout.prop(color_mix_node, "clamp_result", text="Clamp Result")

        uv_map_node = ps.find_uv_map_node()
        if uv_map_node:
            layout.prop_search(uv_map_node, "uv_map", text="UV Map",
                               search_data=context.object.data, search_property="uv_layers", icon='GROUP_UVS')

        image_texture_node = ps.find_image_texture_node()
        if image_texture_node:
            layout.prop(image_texture_node, "interpolation",
                        text="Interpolation")
            layout.prop(active_layer.image, "alpha_mode", text="Alpha Mode")

# -------------------------------------------------------------------
# Images Panels
# -------------------------------------------------------------------


class MAT_MT_PaintSystemAddImage(Menu):
    bl_label = "Add Image"
    bl_idname = "MAT_MT_PaintSystemAddImage"

    def draw(self, context):
        layout = self.layout
        row = layout.row()
        col = row.column()
        col.label(text="Image Layer:")
        col.operator("paint_system.new_image",
                     text="New Image Layer", icon="FILE")
        col.operator("paint_system.open_image",
                     text="Open External Image")
        col.operator("paint_system.open_existing_image",
                     text="Use Existing Image")
        col = row.column()
        col.label(text="Color:")
        col.operator("paint_system.new_solid_color", text="Solid Color",
                     icon="SEQUENCE_COLOR_03" if not is_newer_than(4, 4) else 'STRIP_COLOR_03')
        col = row.column()
        col.label(text="Adjustment Layer:")
        for idx, (node_type, name, description) in enumerate(ADJUSTMENT_ENUM):
            col.operator("paint_system.new_adjustment_layer",
                         text=name, icon='SHADERFX' if idx == 0 else 'NONE').adjustment_type = node_type
        # col = row.column()
        # col.label(text="Folder:")
        # col.operator("paint_system.new_folder", text="Folder",
        #              icon="FILE_FOLDER")


class MAT_MT_PaintSystemBakeAndExport(Menu):
    bl_label = "Bake and Export"
    bl_idname = "MAT_MT_PaintSystemBakeAndExport"

    def draw(self, context):
        layout = self.layout
        ps = PaintSystem(context)
        mat = ps.get_active_material()
        bakeable, error_message, nodes = is_bakeable(context)
        if not bakeable:
            col = layout.column()
            col.alert = True
            col.label(text=error_message, icon='ERROR')

            for node in nodes:
                # row.operator("node.find_node")
                col.label(text=node.name)
            # TODO: Add operator to find nodew
        else:
            col = layout.column()
            col.label(text="Bake:")
            col.operator("paint_system.bake_group",
                         text="New Image Layer", icon="FILE")
            col.label(text="Export:")

# -------------------------------------------------------------------
# For testing
# -------------------------------------------------------------------


class MAT_PT_PaintSystemTest(Panel):
    bl_idname = 'MAT_PT_PaintSystemTest'
    bl_space_type = "VIEW_3D"
    bl_region_type = "UI"
    bl_label = "Paint System Test"
    bl_category = 'Paint System'

    def draw(self, context):
        layout = self.layout
        layout.operator("paint_system.test", text="Test")


classes = (
    PaintSystemPreferences,
    MAT_PT_PaintSystemGroups,
    MAT_MT_PaintSystemGroup,
    MAT_PT_Brush,
    MAT_PT_BrushColor,
    # MAT_PT_BrushSettings,
    MAT_PT_UL_PaintSystemLayerList,
    MAT_PT_LayersSettingsTooltips,
    MAT_PT_PaintSystemLayers,
    MAT_PT_PaintSystemLayersAdvanced,
    MAT_MT_PaintSystemAddImage,
    MAT_PT_BrushTooltips,
    MAT_MT_PaintSystemBakeAndExport,
    # MAT_PT_PaintSystemTest,
)

register, unregister = register_classes_factory(classes)<|MERGE_RESOLUTION|>--- conflicted
+++ resolved
@@ -14,12 +14,8 @@
 from .nested_list_manager import BaseNLM_UL_List
 from .paint_system import PaintSystem, ADJUSTMENT_ENUM
 from . import addon_updater_ops
-<<<<<<< HEAD
-from .common import is_online
+from .common import is_online, is_newer_than
 from .operators_bake import is_bakeable
-=======
-from .common import is_online, is_newer_than
->>>>>>> 1f1e7111
 # from .. import __package__ as base_package
 
 # -------------------------------------------------------------------
@@ -471,13 +467,8 @@
 
         # Toggle paint mode (switch between object and texture paint mode)
         current_mode = context.mode
-<<<<<<< HEAD
-        col = layout.column(align=True)
-        row = col.row(align=True)
-=======
         box = layout.box()
         row = box.row(align=True)
->>>>>>> 1f1e7111
         row.scale_y = 1.5
         row.scale_x = 1.5
         if contains_mat_setup:
